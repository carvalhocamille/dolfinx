// Copyright (C) 2010-2015 Anders Logg and Garth N. Wells
//
// This file is part of DOLFIN (https://www.fenicsproject.org)
//
// SPDX-License-Identifier:    LGPL-3.0-or-later

#pragma once

#include <Eigen/Dense>
#include <dolfin/common/Variable.h>
<<<<<<< HEAD
#include <dolfin/common/types.h>
#include <dolfin/log/log.h>
#include <dolfin/mesh/CellType.h>
=======
>>>>>>> df61025c
#include <memory>
#include <petscsys.h>
#include <unordered_map>
#include <utility>
#include <vector>

namespace dolfin
{

namespace la
{
class PETScVector;
}

namespace common
{
class IndexMap;
}

namespace mesh
{
class Mesh;
class SubDomain;
} // namespace mesh

namespace fem
{

/// This class provides a generic interface for dof maps

class GenericDofMap : public common::Variable
{
public:
  /// True if dof map is a view into another map (is a sub-dofmap)
  virtual bool is_view() const = 0;

  /// Return the dimension of the global finite element function
  /// space
  virtual std::int64_t global_dimension() const = 0;

  /// Return the dimension of the local finite element function
  /// space on a cell
  virtual std::size_t num_element_dofs(std::size_t index) const = 0;

  /// Return the maximum dimension of the local finite element
  /// function space
  virtual std::size_t max_element_dofs() const = 0;

  /// Return the number of dofs for a given entity dimension
  virtual std::size_t num_entity_dofs(std::size_t entity_dim) const = 0;

  /// Return the number of closure dofs for a given entity dimension
  virtual std::size_t num_entity_closure_dofs(std::size_t entity_dim) const = 0;

  /// Return the ownership range (dofs in this range are owned by
  /// this process)
  virtual std::array<std::int64_t, 2> ownership_range() const = 0;

  /// Local-to-global mapping of dofs on a cell
  virtual Eigen::Map<const Eigen::Array<PetscInt, Eigen::Dynamic, 1>>
  cell_dofs(std::size_t cell_index) const = 0;

  /// Return the dof indices associated with entities of given dimension and
  /// entity indices
  Eigen::Array<PetscInt, Eigen::Dynamic, 1>
  entity_dofs(const mesh::Mesh& mesh, std::size_t entity_dim,
              const std::vector<std::size_t>& entity_indices) const;

  /// Return the dof indices associated with all entities of given dimension
  Eigen::Array<PetscInt, Eigen::Dynamic, 1>
  entity_dofs(const mesh::Mesh& mesh, std::size_t entity_dim) const;

  /// Tabulate the local-to-local mapping of dofs on entity
  /// (dim, local_entity)
  virtual Eigen::Array<int, Eigen::Dynamic, 1>
  tabulate_entity_dofs(std::size_t entity_dim,
                       std::size_t cell_entity_index) const = 0;

  /// Tabulate local-local closure dofs on entity
  virtual Eigen::Array<int, Eigen::Dynamic, 1>
  tabulate_entity_closure_dofs(std::size_t entity_dim,
                               std::size_t cell_entity_index) const = 0;

  /// Tabulate globally supported dofs
  virtual Eigen::Array<std::size_t, Eigen::Dynamic, 1>
  tabulate_global_dofs() const = 0;

  /// Extract sub dofmap component
  virtual std::unique_ptr<GenericDofMap>
  extract_sub_dofmap(const std::vector<std::size_t>& component,
                     const mesh::Mesh& mesh) const = 0;

  /// Create a "collapsed" a dofmap (collapses from a sub-dofmap view)
  virtual std::pair<std::shared_ptr<GenericDofMap>,
                    std::unordered_map<std::size_t, std::size_t>>
  collapse(const mesh::Mesh& mesh) const = 0;

  /// Return list of dof indices on this process that belong to mesh
  /// entities of dimension dim
  Eigen::Array<PetscInt, Eigen::Dynamic, 1> dofs(const mesh::Mesh& mesh,
                                                 std::size_t dim) const;

  /// Set dof entries in vector to a specified value. Parallel
  /// layout of vector must be consistent with dof map range. This
  /// function is typically used to construct the null space of a
  /// matrix operator
  virtual void set(la::PETScVector& x, PetscScalar value) const = 0;

  /// Index map (const access)
  virtual std::shared_ptr<const common::IndexMap> index_map() const = 0;

  /// Tabulate map between local (process) and global dof indices
  Eigen::Array<std::size_t, Eigen::Dynamic, 1>
  tabulate_local_to_global_dofs() const;

  /// Return map from shared nodes to the processes (not including
  /// the current process) that share it.
  virtual const std::unordered_map<int, std::vector<int>>&
  shared_nodes() const = 0;

  /// Return set of processes that share dofs with the this process
  virtual const std::set<int>& neighbours() const = 0;

  /// Return informal string representation (pretty-print)
  virtual std::string str(bool verbose) const = 0;

  /// Get block size
  virtual int block_size() const = 0;

  /// UFC dofmap (temporary replacement for generated dofmap)
  static void ufc_tabulate_dofs(
      int64_t* dofs,
      const std::vector<std::vector<std::vector<int>>>& entity_dofs,
      const int64_t* num_global_entities, const int64_t** entity_indices);

  /// Permutation of dofs (handles mapping for higher-order bases). Pass
  /// in the global vertex indices of a cell (vertex_indices) and return
  /// the required permutation
  static void
  permutation(std::vector<int>& perm, mesh::CellType::Type cell_type,
              const std::vector<std::vector<std::vector<int>>>& entity_dofs,
              const int64_t* vertex_indices);
};
} // namespace fem
} // namespace dolfin<|MERGE_RESOLUTION|>--- conflicted
+++ resolved
@@ -8,12 +8,6 @@
 
 #include <Eigen/Dense>
 #include <dolfin/common/Variable.h>
-<<<<<<< HEAD
-#include <dolfin/common/types.h>
-#include <dolfin/log/log.h>
-#include <dolfin/mesh/CellType.h>
-=======
->>>>>>> df61025c
 #include <memory>
 #include <petscsys.h>
 #include <unordered_map>
@@ -149,13 +143,6 @@
       const std::vector<std::vector<std::vector<int>>>& entity_dofs,
       const int64_t* num_global_entities, const int64_t** entity_indices);
 
-  /// Permutation of dofs (handles mapping for higher-order bases). Pass
-  /// in the global vertex indices of a cell (vertex_indices) and return
-  /// the required permutation
-  static void
-  permutation(std::vector<int>& perm, mesh::CellType::Type cell_type,
-              const std::vector<std::vector<std::vector<int>>>& entity_dofs,
-              const int64_t* vertex_indices);
 };
 } // namespace fem
 } // namespace dolfin