--- conflicted
+++ resolved
@@ -12,12 +12,7 @@
 //     div u = 0 
 
 #include <dolfin.h>
-<<<<<<< HEAD
-#include <dolfin/ALESolver.h>
-=======
 #include <dolfin/dolfin_modules.h>
-
->>>>>>> fb7f8072
 
 using namespace dolfin;
 
