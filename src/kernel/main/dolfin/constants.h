--- conflicted
+++ resolved
@@ -14,12 +14,8 @@
 #define DOLFIN_EPS           3.0e-16
 #define DOLFIN_SQRT_EPS      1.0e-8
 #define DOLFIN_PI            3.141592653589793238462
-<<<<<<< HEAD
-#define DOLFIN_LINELENGTH    256
-=======
 #define DOLFIN_LINELENGTH    4096
 #define DOLFIN_WORDLENGTH    128
->>>>>>> beb8fbdb
 #define DOLFIN_TERM_WIDTH    80
 
 // DOLFIN typedefs
