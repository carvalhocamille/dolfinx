--- conflicted
+++ resolved
@@ -200,32 +200,18 @@
         mesh = UnitSquareMesh(5, 5)
         self.assertEqual(mesh.geometry().dim(), 2)
 
-<<<<<<< HEAD
-    if MPI.num_processes() > 0 :
-        def xtestGetCoordinates(self):
-=======
     if MPI.num_processes() == 1:
         def testGetCoordinates(self):
->>>>>>> d4343368
             """Get coordinates of vertices"""
             mesh = UnitSquareMesh(5, 5)
             self.assertEqual(len(mesh.coordinates()), 36)
 
-<<<<<<< HEAD
-    def testGetCells(self):
-        """Get cells of mesh"""
-        mesh = UnitSquareMesh(5, 5)
-        self.assertEqual(MPI.sum(len(mesh.cells())), 50)
-
-
-=======
         def testGetCells(self):
             """Get cells of mesh"""
             mesh = UnitSquareMesh(5, 5)
             self.assertEqual(MPI.sum(len(mesh.cells())), 50)
 
 
->>>>>>> d4343368
 if MPI.num_processes() == 1:
     class IntersectionOperator(unittest.TestCase):
         def testIntersectPoint(self):
