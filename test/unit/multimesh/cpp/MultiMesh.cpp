// Copyright (C) 2014 August Johansson and Anders Logg
//
// This file is part of DOLFIN.
//
// DOLFIN is free software: you can redistribute it and/or modify
// it under the terms of the GNU Lesser General Public License as published by
// the Free Software Foundation, either version 3 of the License, or
// (at your option) any later version.
//
// DOLFIN is distributed in the hope that it will be useful,
// but WITHOUT ANY WARRANTY; without even the implied warranty of
// MERCHANTABILITY or FITNESS FOR A PARTICULAR PURPOSE. See the
// GNU Lesser General Public License for more details.
//
// You should have received a copy of the GNU Lesser General Public License
// along with DOLFIN. If not, see <http://www.gnu.org/licenses/>.
//
// First added:  2014-03-10
<<<<<<< HEAD:test/unit/mesh/cpp/MultiMesh.cpp
// Last changed: 2015-09-02
=======
// Last changed: 2015-06-04
>>>>>>> master:test/unit/multimesh/cpp/MultiMesh.cpp
//
// Unit tests for MultiMesh

#include <dolfin.h>
#include <dolfin/common/unittest.h>
//FIXME August
#include <dolfin/geometry/dolfin_simplex_tools.h>
#include <dolfin/geometry/predicates.h>

#define MULTIMESH_DEBUG_OUTPUT 1

#include "MultiMeshStokes2D.h"

using namespace dolfin;

class MultiMeshes : public CppUnit::TestFixture
{
  CPPUNIT_TEST_SUITE(MultiMeshes);
  //CPPUNIT_TEST(test_multiple_meshes_with_rotation);
  //CPPUNIT_TEST(test_multiple_meshes_with_dynamic_rotation);
  //CPPUNIT_TEST(test_exclusion_inclusion);
  //CPPUNIT_TEST(test_exclusion_inclusion_small_angle);
  //CPPUNIT_TEST(test_multiple_meshes_quadrature);
  CPPUNIT_TEST(test_multiple_meshes_interface_quadrature);
  CPPUNIT_TEST(test_assembly);
  CPPUNIT_TEST_SUITE_END();

public:

  //------------------------------------------------------------------------------
  void rotate(double x, double y, double cx, double cy, double w,
	      double& xr, double& yr)
  {
    // std::cout << "rotate:\n"
    // 	      << "\t"
    // 	      << "plot("<<x<<','<<y<<",'b.');plot("<<cx<<','<<cy<<",'o');";

    const double v = w*DOLFIN_PI/180.;
    const double dx = x-cx;
    const double dy = y-cy;
    xr = cx + dx*cos(v) - dy*sin(v);
    yr = cy + dx*sin(v) + dy*cos(v);
    //std::cout << "plot("<<xr<<','<<yr<<",'r.');"<<std::endl;
  }

<<<<<<< HEAD:test/unit/mesh/cpp/MultiMesh.cpp
  bool rotation_inside(double x,double y, double cx, double cy, double w,
		       double& xr, double& yr)
  {
    rotate(x,y,cx,cy,w, xr,yr);
    if (xr>0 and xr<1 and yr>0 and yr<1) return true;
    else return false;
  }

  struct MeshData
  {
<<<<<<< HEAD
    MeshData() {}
    MeshData(double xa, double ya, double xb, double yb, std::size_t i, std::size_t j, double w, double s)
      : x0(xa), x1(xb), y0(ya), y1(yb), v(w), cx(0.5*(xa+xb)), cy(0.5*(ya+yb)), speed(s),
	m(i), n(j) {}
    // void update(double w)
    // {
    //   const double cx = (x0+x1) / 2;
    //   const double cy = (y0+y1) / 2;
    //   const double a=x0, b=x1, c=y0, d=y1;
    //   rotate(a,c,cx,cy,w, x0,y0);
    //   rotate(b,d,cx,cy,w, x1,y1);
    //   v=w;
    // }
    friend std::ostream& operator<<(std::ostream &out, const MeshData& md)
    {
      out<<md.x0<<' '<<md.y0<<' '<<md.x1<<' '<<md.y1<<' '<<md.m<<' '<<md.n<<' '<<md.v<<' '<<md.speed;
      return out;
    }
    double x0, y0, x1, y1, v, cx, cy, speed;
    std::size_t m, n;
  };
=======
    set_log_level(DBG);
>>>>>>> 4b7cb231

  void test_multiple_meshes_with_rotation()
  {
    set_log_level(DBG);

    dolfin::seed(0);

    const double h = 0.5;
    UnitSquareMesh background_mesh((int)std::round(1./h),
				   (int)std::round(1./h));
    MultiMesh multimesh;
    multimesh.add(background_mesh);

    const std::size_t Nmeshes = 8;

    std::size_t i = 0;
    while (i < Nmeshes)
    {
      double x0 = dolfin::rand();
      double x1 = dolfin::rand();
      if (x0 > x1) std::swap(x0, x1);
      double y0 = dolfin::rand();
      double y1 = dolfin::rand();
      if (y0 > y1) std::swap(y0, y1);
      const double v = dolfin::rand()*90; // initial rotation
      const double speed = dolfin::rand()-0.5; // initial speed
      const double cx = (x0+x1) / 2;
      const double cy = (y0+y1) / 2;
      double xr, yr;
      rotate(x0, y0, cx, cy, v, xr, yr);
      if (xr > 0 and xr < 1 and yr > 0 and yr < 1)
      {
	rotate(x0, y1, cx, cy, v, xr, yr);
	if (xr > 0 and xr < 1 and yr > 0 and yr < 1)
	{
	  rotate(x1, y0, cx, cy, v, xr, yr);
	  if (xr > 0 and xr < 1 and yr > 0 and yr < 1)
	  {
	    rotate(x1, y1, cx, cy, v, xr, yr);
	    if (xr > 0 and xr < 1 and yr > 0 and yr < 1)
	    {
              std::shared_ptr<Mesh> mesh(new RectangleMesh(x0, y0, x1, y1,
                                                           std::max((int)std::round((x1-x0)/h), 1),
                                                           std::max((int)std::round((y1-y0)/h), 1)));
              mesh->rotate(v);

              multimesh.add(mesh);

	      i++;
	    }
	  }
	}
      }
    }

    multimesh.build();

    if (MULTIMESH_DEBUG_OUTPUT)
    {
      tools::dolfin_write_medit_triangles("multimesh",multimesh);
      std::cout << multimesh.plot_matplotlib() << std::endl;
    }

    // Exact volume is known
    const double exact_volume = 1;
    const double volume = compute_volume(multimesh, exact_volume);

    CPPUNIT_ASSERT_DOUBLES_EQUAL(exact_volume, volume, DOLFIN_EPS_LARGE);

  }

  //------------------------------------------------------------------------------
  bool find_rotated_mesh(const MeshData& md,
			 double v,
			 MeshData& mdnew)
  {
    //std::cout << "try rotate " << md << " with angle " << md.speed*v << std::endl;

    double x0,y0,x1,y1,b,c,d,e,f;
    const double w = md.v+md.speed*v;
    if (rotation_inside(md.x0, md.y0, md.cx, md.cy, w, x0,y0) and
	rotation_inside(md.x0, md.y1, md.cx, md.cy, w, c,d) and
	rotation_inside(md.x1, md.y0, md.cx, md.cy, w, e,f) and
	rotation_inside(md.x1, md.y1, md.cx, md.cy, w, x1,y1))
    {
      mdnew = MeshData(md.x0,md.y0, md.x1,md.y1, md.m, md.n, w, md.speed);
      //std::cout << "rotated mesh found"<<std::endl;
      return true;
    }
    else return false;
  }

  void test_multiple_meshes_with_dynamic_rotation()
  {
    exactinit();

    //set_log_level(DEBUG);
    dolfin::seed(0);

    double max_error = -1;
    const double h = 0.1;
    UnitSquareMesh background_mesh((int)std::round(1./h),
				   (int)std::round(1./h));

    // Create data for Nmeshes
    const std::size_t Nmeshes = 20;
    std::vector<MeshData> md(Nmeshes);
    std::size_t i = 0;
    //std::cout << "Create initial meshes\n";
    while (i < Nmeshes)
    {
      const double x0 = dolfin::rand();
      const double x1 = dolfin::rand();
      const double y0 = dolfin::rand();
      const double y1 = dolfin::rand();
      const double v = dolfin::rand()*90; // initial rotation
      const double speed = dolfin::rand()-0.5;
      MeshData mdold(x0,y0, x1,y1,
		     std::max((int)std::round((x1-x0)/h), 1),
		     std::max((int)std::round((y1-y0)/h), 1),
		     v, speed);
      bool mesh_ok = find_rotated_mesh(mdold, v, md[i]);
      if (mesh_ok)
      {
	//std::cout << i << ' ' << md[i] << std::endl;
	i++;
      }
      //else{std::cout << "try again\n"; }
    }

    // Create rotations
    const std::size_t Nangles = 5*180;
    const double angle_step = 5*180. / Nangles;
    std::size_t cnt = 0;

    for (std::size_t j = 0; j < Nangles; ++j)
    {
      MultiMesh multimesh;
      multimesh.add(background_mesh);

      const double v = j*angle_step;
      std::cout << "Rotate angle="<<v << " (step="<< j << ")"<<std::endl;

      for (std::size_t i = 0; i < Nmeshes; ++i)
      {
	MeshData mdnew;
	bool mesh_ok = find_rotated_mesh(md[i], angle_step, mdnew);
	if (!mesh_ok) // try -v
	{
	  //std::cout << "flip speed\n";
	  md[i].speed *= -1;
	  mesh_ok = find_rotated_mesh(md[i], angle_step, mdnew);
	}

	if (!mesh_ok)
	{
	  std::cout << i<<' '<<md[i] <<std::endl;
	  PPause;
	} // should work

	if (mesh_ok)
	  md[i] = mdnew;
      }

      RectangleMesh mesh_0(md[0].x0, md[0].y0, md[0].x1, md[0].y1, md[0].m, md[0].n);
      mesh_0.rotate(md[0].v);
      multimesh.add(mesh_0);
      RectangleMesh mesh_1(md[1].x0, md[1].y0, md[1].x1, md[1].y1, md[1].m, md[1].n);
      mesh_1.rotate(md[1].v);
      multimesh.add(mesh_1);
      RectangleMesh mesh_2(md[2].x0, md[2].y0, md[2].x1, md[2].y1, md[2].m, md[2].n);
      mesh_2.rotate(md[2].v);
      multimesh.add(mesh_2);
      RectangleMesh mesh_3(md[3].x0, md[3].y0, md[3].x1, md[3].y1, md[3].m, md[3].n);
      mesh_3.rotate(md[3].v);
      multimesh.add(mesh_3);
      RectangleMesh mesh_4(md[4].x0, md[4].y0, md[4].x1, md[4].y1, md[4].m, md[4].n);
      mesh_4.rotate(md[4].v);
      multimesh.add(mesh_4);
      RectangleMesh mesh_5(md[5].x0, md[5].y0, md[5].x1, md[5].y1, md[5].m, md[5].n);
      mesh_5.rotate(md[5].v);
      multimesh.add(mesh_5);
      RectangleMesh mesh_6(md[6].x0, md[6].y0, md[6].x1, md[6].y1, md[6].m, md[6].n);
      mesh_6.rotate(md[6].v);
      multimesh.add(mesh_6);
      RectangleMesh mesh_7(md[7].x0, md[7].y0, md[7].x1, md[7].y1, md[7].m, md[7].n);
      mesh_7.rotate(md[7].v);
      multimesh.add(mesh_7);
      // RectangleMesh mesh_8(md[8].x0, md[8].y0, md[8].x1, md[8].y1, md[8].m, md[8].n);
      // mesh_8.rotate(md[8].v);
      // multimesh.add(mesh_8);
      // RectangleMesh mesh_9(md[9].x0, md[9].y0, md[9].x1, md[9].y1, md[9].m, md[9].n);
      // mesh_9.rotate(md[9].v);
      // multimesh.add(mesh_9);
      // RectangleMesh mesh_10(md[10].x0, md[10].y0, md[10].x1, md[10].y1, md[10].m, md[10].n);
      // mesh_10.rotate(md[10].v);
      // multimesh.add(mesh_10);
      // RectangleMesh mesh_11(md[11].x0, md[11].y0, md[11].x1, md[11].y1, md[11].m, md[11].n);
      // mesh_11.rotate(md[11].v);
      // multimesh.add(mesh_11);
      // RectangleMesh mesh_12(md[12].x0, md[12].y0, md[12].x1, md[12].y1, md[12].m, md[12].n);
      // mesh_12.rotate(md[12].v);
      // multimesh.add(mesh_12);
      // RectangleMesh mesh_13(md[13].x0, md[13].y0, md[13].x1, md[13].y1, md[13].m, md[13].n);
      // mesh_13.rotate(md[13].v);
      // multimesh.add(mesh_13);
      // RectangleMesh mesh_14(md[14].x0, md[14].y0, md[14].x1, md[14].y1, md[14].m, md[14].n);
      // mesh_14.rotate(md[14].v);
      // multimesh.add(mesh_14);
      // RectangleMesh mesh_15(md[15].x0, md[15].y0, md[15].x1, md[15].y1, md[15].m, md[15].n);
      // mesh_15.rotate(md[15].v);
      // multimesh.add(mesh_15);
      // RectangleMesh mesh_16(md[16].x0, md[16].y0, md[16].x1, md[16].y1, md[16].m, md[16].n);
      // mesh_16.rotate(md[16].v);
      // multimesh.add(mesh_16);
      // RectangleMesh mesh_17(md[17].x0, md[17].y0, md[17].x1, md[17].y1, md[17].m, md[17].n);
      // mesh_17.rotate(md[17].v);
      // multimesh.add(mesh_17);
      // RectangleMesh mesh_18(md[18].x0, md[18].y0, md[18].x1, md[18].y1, md[18].m, md[18].n);
      // mesh_18.rotate(md[18].v);
      // multimesh.add(mesh_18);
      // RectangleMesh mesh_19(md[19].x0, md[19].y0, md[19].x1, md[19].y1, md[19].m, md[19].n);
      // mesh_19.rotate(md[19].v);
      // multimesh.add(mesh_19);

      multimesh.build();

      if (j%10==0)
	tools::dolfin_write_medit_triangles("after_multimesh",multimesh, cnt++);

      // Exact volume is known
      const double exact_volume = 1;
      const double volume = compute_volume(multimesh, exact_volume);
      const double e = std::abs(volume - exact_volume);
      max_error = std::max(e, max_error);
      std::cout << std::setprecision(15)
		<< "volume = " << volume << '\n'
		<< "current error = " << e << '\n'
		<< "max_error = " << max_error << '\n';

      //CPPUNIT_ASSERT_DOUBLES_EQUAL(exact_volume, volume, DOLFIN_EPS_LARGE);
    }

  }

  //------------------------------------------------------------------------------
  void test_exclusion_inclusion()
  {
    set_log_level(DBG);

    const double v = 1e-16;

    UnitSquareMesh mesh_0(1, 1);
    RectangleMesh mesh_1(0.200000, 0.200000, 0.800000, 0.800000, 1, 1);
    mesh_1.rotate(v, 2);

    RectangleMesh mesh_2(0.300000, 0.300000, 0.700000, 0.700000, 1, 1);
    //mesh_2.rotate(8.002805e-01, 2);
    //mesh_2.rotate(1.418863e-01, 2);
    mesh_2.rotate(2*v, 2);

    // RectangleMesh mesh_3(0.200000, 0.200000, 0.800000, 0.800000, 1, 1);
    // //mesh_3.rotate(1.418863e-01, 2);
    // //mesh_3.rotate(4.217613e-01, 2);
    // mesh_3.rotate(0.002, 2);

    // RectangleMesh mesh_4(0.200000, 0.200000, 0.800000, 0.800000, 2, 1);
    // //mesh_4.rotate(4.217613e-01, 2);
    // //mesh_4.rotate(8.002805e-01, 2);
    // mesh_4.rotate(0.003, 2);

    // // RectangleMesh mesh_5(0.200000, 0.200000, 0.800000, 0.800000, 1, 1);
    // // mesh_5.rotate(0.004, 2);
    // // RectangleMesh mesh_6(0.200000, 0.200000, 0.800000, 0.800000, 1, 1);
    // // mesh_6.rotate(7.922073e-01, 2);
    // // RectangleMesh mesh_7(0.200000, 0.200000, 0.800000, 0.800000, 1, 1);
    // // mesh_7.rotate(9.594924e-01, 2);
    // // RectangleMesh mesh_8(0.200000, 0.200000, 0.800000, 0.800000, 1, 1);
    // // mesh_8.rotate(6.557407e-01, 2);
    // // RectangleMesh mesh_9(0.200000, 0.200000, 0.800000, 0.800000, 1, 1);
    // // mesh_9.rotate(3.571168e-02, 2);
    // // RectangleMesh mesh_10(0.200000, 0.200000, 0.800000, 0.800000, 1, 1);
    // // mesh_10.rotate(8.491293e-01, 2);
    // // RectangleMesh mesh_11(0.200000, 0.200000, 0.800000, 0.800000, 1, 1);
    // // mesh_11.rotate(9.339932e-01, 2);
    // // RectangleMesh mesh_12(0.200000, 0.200000, 0.800000, 0.800000, 1, 1);
    // // mesh_12.rotate(6.787352e-01, 2);
    // // RectangleMesh mesh_13(0.200000, 0.200000, 0.800000, 0.800000, 1, 1);
    // // mesh_13.rotate(7.577401e-01, 2);
    // // RectangleMesh mesh_14(0.200000, 0.200000, 0.800000, 0.800000, 1, 1);
    // // mesh_14.rotate(7.431325e-01, 2);
    // // RectangleMesh mesh_15(0.200000, 0.200000, 0.800000, 0.800000, 1, 1);
    // // mesh_15.rotate(3.922270e-01, 2);
=======
    // Many meshes, but not more than three overlap => this works
    UnitCubeMesh mesh_0(11, 12, 13);
    BoxMesh mesh_1(Point(0.1, 0.1, 0.1),    Point(0.9, 0.9, 0.9),    13, 11, 12);
    BoxMesh mesh_2(Point(0.2, 0.2, 0.2),    Point(0.95, 0.95, 0.8),  11, 13, 11);
    BoxMesh mesh_3(Point(0.94, 0.01, 0.01), Point(0.98, 0.99, 0.99), 1, 11, 11);
    BoxMesh mesh_4(Point(0.01, 0.01, 0.01), Point(0.02, 0.02, 0.02), 1, 1, 1);

    // // Completely nested 2D: can't do no more than three meshes
    // UnitSquareMesh mesh_0(1, 1);
    // RectangleMesh mesh_1(Point(0.1, 0.1), Point(0.9, 0.9, 1, 1);
    // RectangleMesh mesh_2(Point(0.2, 0.2), Point(0.8, 0.8, 1, 1);
    // RectangleMesh mesh_3(Point(0.3, 0.3), Point(0.7, 0.7, 1, 1);
    // RectangleMesh mesh_4(Point(0.4, 0.4), Point(0.6, 0.6, 1, 1);

    // // Completely nested 3D: can't do no more than three meshes
    // UnitCubeMesh mesh_0(2, 3, 4);
    // BoxMesh mesh_1(Point(0.1, 0.1, 0.1),    Point(0.9, 0.9, 0.9),    4, 3, 2);
    // BoxMesh mesh_2(Point(0.2, 0.2, 0.2),    Point(0.8, 0.8, 0.8),    3, 4, 3);
    // BoxMesh mesh_3(Point(0.8, 0.01, 0.01),  Point(0.9, 0.99, 0.99),  4, 2, 3);
    // BoxMesh mesh_4(Point(0.01, 0.01, 0.01), Point(0.02, 0.02, 0.02), 1, 1, 1);
>>>>>>> master:test/unit/multimesh/cpp/MultiMesh.cpp

    MultiMesh multimesh;
    multimesh.add(mesh_0);
    multimesh.add(mesh_1);
    multimesh.add(mesh_2);
    // multimesh.add(mesh_3);
    // multimesh.add(mesh_4);
    // multimesh.add(mesh_5);
    // multimesh.add(mesh_6);
    // multimesh.add(mesh_7);
    // multimesh.add(mesh_8);
    // multimesh.add(mesh_9);
    // multimesh.add(mesh_10);
    // multimesh.add(mesh_11);
    // multimesh.add(mesh_12);
    // multimesh.add(mesh_13);
    // multimesh.add(mesh_14);
    // multimesh.add(mesh_15);
    multimesh.build();



    // UnitSquareMesh mesh_0(1, 1);
    // RectangleMesh mesh_1(0.300000, 0.300000, 0.700000, 0.700000, 1, 1);
    // mesh_1.rotate(5, 2);
    // RectangleMesh mesh_2(0.300000, 0.300000, 0.700000, 0.700000, 1, 1);
    // mesh_2.rotate(10, 2);
    // RectangleMesh mesh_3(0.300000, 0.300000, 0.700000, 0.700000, 1, 1);
    // mesh_3.rotate(15, 2);
    // RectangleMesh mesh_4(0.300000, 0.300000, 0.700000, 0.700000, 1, 1);
    // mesh_4.rotate(20, 2);
    // RectangleMesh mesh_5(0.300000, 0.300000, 0.700000, 0.700000, 1, 1);
    // mesh_5.rotate(25, 2);
    // RectangleMesh mesh_6(0.300000, 0.300000, 0.700000, 0.700000, 1, 1);
    // mesh_6.rotate(30, 2);
    // RectangleMesh mesh_7(0.300000, 0.300000, 0.700000, 0.700000, 1, 1);
    // mesh_7.rotate(35, 2);
    // RectangleMesh mesh_8(0.300000, 0.300000, 0.700000, 0.700000, 1, 1);
    // mesh_8.rotate(40, 2);
    // RectangleMesh mesh_9(0.300000, 0.300000, 0.700000, 0.700000, 1, 1);
    // mesh_9.rotate(45, 2);
    // RectangleMesh mesh_10(0.300000, 0.300000, 0.700000, 0.700000, 1, 1);
    // mesh_10.rotate(50, 2);

    // MultiMesh multimesh;
    // multimesh.add(mesh_0);
    // multimesh.add(mesh_1);
    // multimesh.add(mesh_2);
    // multimesh.add(mesh_3);
    // multimesh.add(mesh_4);
    // multimesh.add(mesh_5);
    // multimesh.add(mesh_6);
    // multimesh.add(mesh_7);
    // multimesh.add(mesh_8);
    // multimesh.add(mesh_9);
    // multimesh.add(mesh_10);
    // multimesh.build();


    // UnitSquareMesh mesh_0(1, 1);
    // RectangleMesh mesh_1(0.2, 0.2, 0.8, 0.8, 1, 1);
    // RectangleMesh mesh_2(0.3, 0.3, 0.7, 0.7, 1, 1);

    // // Build the multimesh
    // MultiMesh multimesh;
    // multimesh.add(mesh_0);
    // multimesh.add(mesh_1);
    // multimesh.add(mesh_2);
    // multimesh.build();


    // UnitSquareMesh mesh_0(4, 4);
    // RectangleMesh mesh_1(0.2, 0.2, 0.8, 0.8, 4, 4);
    // mesh_1.rotate(10, 2);
    // RectangleMesh mesh_2(0.2, 0.2, 0.8, 0.8, 4, 4);
    // mesh_2.rotate(20, 2);
    // RectangleMesh mesh_3(0.2, 0.2, 0.8, 0.8, 4, 4);
    // mesh_3.rotate(30, 2);
    // RectangleMesh mesh_4(0.2, 0.2, 0.8, 0.8, 4, 4);
    // mesh_4.rotate(40, 2);
    // RectangleMesh mesh_5(0.2, 0.2, 0.8, 0.8, 4, 4);
    // mesh_5.rotate(50, 2);
    // RectangleMesh mesh_6(0.2, 0.2, 0.8, 0.8, 4, 4);
    // mesh_6.rotate(60, 2);
    // RectangleMesh mesh_7(0.2, 0.2, 0.8, 0.8, 4, 4);
    // mesh_7.rotate(70, 2);
    // RectangleMesh mesh_8(0.2, 0.2, 0.8, 0.8, 4, 4);
    // mesh_8.rotate(80, 2);
    // RectangleMesh mesh_9(0.2, 0.2, 0.8, 0.8, 4, 4);
    // mesh_9.rotate(90, 2);

    // // Build the multimesh
    // MultiMesh multimesh;
    // multimesh.add(mesh_0);
    // multimesh.add(mesh_1);
    // multimesh.add(mesh_2);
    // multimesh.add(mesh_3);
    // multimesh.add(mesh_4);
    // multimesh.add(mesh_5);
    // multimesh.add(mesh_6);
    // //multimesh.add(mesh_7);
    // // multimesh.add(mesh_8);
    // // multimesh.add(mesh_9);
    // multimesh.build();



    // UnitSquareMesh mesh_0(1, 1);
    // RectangleMesh mesh_1(0.300000, 0.300000, 0.700000, 0.700000, 1, 1);
    // mesh_1.rotate(5, 2);
    // RectangleMesh mesh_2(0.300000, 0.300000, 0.700000, 0.700000, 1, 1);
    // mesh_2.rotate(10, 2);
    // RectangleMesh mesh_3(0.300000, 0.300000, 0.700000, 0.700000, 1, 1);
    // mesh_3.rotate(15, 2);
    // RectangleMesh mesh_4(0.300000, 0.300000, 0.700000, 0.700000, 1, 1);
    // mesh_4.rotate(20, 2);
    // RectangleMesh mesh_5(0.300000, 0.300000, 0.700000, 0.700000, 1, 1);
    // mesh_5.rotate(25, 2);
    // RectangleMesh mesh_6(0.300000, 0.300000, 0.700000, 0.700000, 1, 1);
    // mesh_6.rotate(30, 2);
    // RectangleMesh mesh_7(0.300000, 0.300000, 0.700000, 0.700000, 1, 1);
    // mesh_7.rotate(35, 2);
    // RectangleMesh mesh_8(0.300000, 0.300000, 0.700000, 0.700000, 1, 1);
    // mesh_8.rotate(40, 2);
    // RectangleMesh mesh_9(0.300000, 0.300000, 0.700000, 0.700000, 1, 1);
    // mesh_9.rotate(45, 2);
    // RectangleMesh mesh_10(0.300000, 0.300000, 0.700000, 0.700000, 1, 1);
    // mesh_10.rotate(50, 2);

    // MultiMesh multimesh;
    // multimesh.add(mesh_0);
    // multimesh.add(mesh_1);
    // multimesh.add(mesh_2);
    // multimesh.add(mesh_3);
    // multimesh.add(mesh_4);
    // multimesh.add(mesh_5);
    // multimesh.add(mesh_6);
    // multimesh.add(mesh_7);
    // multimesh.add(mesh_8);
    // multimesh.add(mesh_9);
    // multimesh.add(mesh_10);
    // multimesh.build();


    // UnitSquareMesh mesh_0(1, 1);
    // RectangleMesh mesh_1(0.200000, 0.200000, 0.800000, 0.800000, 1, 1);
    // mesh_1.rotate(6, 2);
    // RectangleMesh mesh_2(0.200000, 0.200000, 0.800000, 0.800000, 1, 1);
    // mesh_2.rotate(12, 2);
    // RectangleMesh mesh_3(0.200000, 0.200000, 0.800000, 0.800000, 1, 1);
    // mesh_3.rotate(18, 2);
    // RectangleMesh mesh_4(0.200000, 0.200000, 0.800000, 0.800000, 1, 1);
    // mesh_4.rotate(24, 2);
    // RectangleMesh mesh_5(0.200000, 0.200000, 0.800000, 0.800000, 1, 1);
    // mesh_5.rotate(30, 2);
    // RectangleMesh mesh_6(0.200000, 0.200000, 0.800000, 0.800000, 1, 1);
    // mesh_6.rotate(36, 2);
    // RectangleMesh mesh_7(0.200000, 0.200000, 0.800000, 0.800000, 1, 1);
    // mesh_7.rotate(42, 2);
    // RectangleMesh mesh_8(0.200000, 0.200000, 0.800000, 0.800000, 1, 1);
    // mesh_8.rotate(48, 2);
    // RectangleMesh mesh_9(0.200000, 0.200000, 0.800000, 0.800000, 1, 1);
    // mesh_9.rotate(54, 2);
    // RectangleMesh mesh_10(0.200000, 0.200000, 0.800000, 0.800000, 1, 1);
    // mesh_10.rotate(60, 2);
    // RectangleMesh mesh_11(0.200000, 0.200000, 0.800000, 0.800000, 1, 1);
    // mesh_11.rotate(66, 2);
    // RectangleMesh mesh_12(0.200000, 0.200000, 0.800000, 0.800000, 1, 1);
    // mesh_12.rotate(72, 2);
    // RectangleMesh mesh_13(0.200000, 0.200000, 0.800000, 0.800000, 1, 1);
    // mesh_13.rotate(78, 2);
    // RectangleMesh mesh_14(0.200000, 0.200000, 0.800000, 0.800000, 1, 1);
    // mesh_14.rotate(84, 2);
    // RectangleMesh mesh_15(0.200000, 0.200000, 0.800000, 0.800000, 1, 1);
    // mesh_15.rotate(90, 2);

    // MultiMesh multimesh;
    // multimesh.add(mesh_0);
    // multimesh.add(mesh_1);
    // multimesh.add(mesh_2);
    // multimesh.add(mesh_3);
    // multimesh.add(mesh_4);
    // multimesh.add(mesh_5);
    // multimesh.add(mesh_6);
    // multimesh.add(mesh_7);
    // multimesh.add(mesh_8);
    // multimesh.add(mesh_9);
    // multimesh.add(mesh_10);
    // multimesh.add(mesh_11);
    // // multimesh.add(mesh_12);
    // // multimesh.add(mesh_13);
    // // multimesh.add(mesh_14);
    // //multimesh.add(mesh_15);
    // multimesh.build();



    // UnitSquareMesh mesh_0(1, 1);
    // RectangleMesh mesh_1(0.2, 0.2, 0.8, 0.8, 1, 1);
    // RectangleMesh mesh_2(0.2, 0.2, 0.8, 0.8, 1, 1);
    // mesh_2.rotate(1, 2);
    // RectangleMesh mesh_3(0.2, 0.2, 0.8, 0.8, 1, 1);
    // mesh_3.rotate(2, 2);
    // RectangleMesh mesh_4(0.2, 0.2, 0.8, 0.8, 1, 1);
    // mesh_4.rotate(3, 2);
    // RectangleMesh mesh_5(0.2, 0.2, 0.8, 0.8, 1, 1);
    // mesh_5.rotate(4, 2);
    // RectangleMesh mesh_6(0.2, 0.2, 0.8, 0.8, 1, 1);
    // mesh_6.rotate(5, 2);
    // RectangleMesh mesh_7(0.2, 0.2, 0.8, 0.8, 1, 1);
    // mesh_7.rotate(6, 2);
    // RectangleMesh mesh_8(0.2, 0.2, 0.8, 0.8, 1, 1);
    // mesh_8.rotate(7, 2);
    // RectangleMesh mesh_9(0.2, 0.2, 0.8, 0.8, 1, 1);
    // mesh_9.rotate(8, 2);
    // RectangleMesh mesh_10(0.2, 0.2, 0.8, 0.8, 1, 1);
    // mesh_10.rotate(9, 2);
    // RectangleMesh mesh_11(0.2, 0.2, 0.8, 0.8, 1, 1);
    // mesh_11.rotate(10, 2);
    // RectangleMesh mesh_12(0.2, 0.2, 0.8, 0.8, 1, 1);
    // mesh_12.rotate(11, 2);
    // RectangleMesh mesh_13(0.2, 0.2, 0.8, 0.8, 1, 1);
    // mesh_13.rotate(12, 2);
    // RectangleMesh mesh_14(0.2, 0.2, 0.8, 0.8, 1, 1);
    // mesh_14.rotate(13, 2);
    // RectangleMesh mesh_15(0.2, 0.2, 0.8, 0.8, 1, 1);
    // mesh_15.rotate(14, 2);

    // MultiMesh multimesh;
    // multimesh.add(mesh_0);
    // multimesh.add(mesh_1);
    // multimesh.add(mesh_2);
    // multimesh.add(mesh_3);
    // multimesh.add(mesh_4);
    // // multimesh.add(mesh_5);
    // // multimesh.add(mesh_6);
    // // multimesh.add(mesh_7);
    // // multimesh.add(mesh_8);
    // // multimesh.add(mesh_9);
    // // multimesh.add(mesh_10);
    // // multimesh.add(mesh_11);
    // // multimesh.add(mesh_12);
    // // multimesh.add(mesh_13);
    // // multimesh.add(mesh_14);
    // // multimesh.add(mesh_15);
    // multimesh.build();

    // UnitSquareMesh mesh_0(1, 1);
    // RectangleMesh mesh_1(0.814724, 0.126987, 0.905792, 0.913376, 1, 1);
    // RectangleMesh mesh_2(0.957507, 0.157613, 0.964889, 0.970593, 1, 1);
    // RectangleMesh mesh_3(0.421761, 0.792207, 0.915736, 0.959492, 1, 1);
    // RectangleMesh mesh_4(0.186873, 0.445586, 0.489764, 0.646313, 1, 1);
    // RectangleMesh mesh_5(0.709365, 0.276025, 0.754687, 0.679703, 1, 1);
    // RectangleMesh mesh_6(0.162182, 0.311215, 0.794285, 0.528533, 1, 1);
    // RectangleMesh mesh_7(0.165649, 0.262971, 0.601982, 0.654079, 1, 1);
    // RectangleMesh mesh_8(0.228977, 0.152378, 0.913337, 0.825817, 1, 1);
    // RectangleMesh mesh_9(0.538342, 0.078176, 0.996135, 0.442678, 1, 1);
    // RectangleMesh mesh_10(0.106653, 0.004634, 0.961898, 0.774910, 1, 1);
    // RectangleMesh mesh_11(0.817303, 0.084436, 0.868695, 0.399783, 1, 1);
    // RectangleMesh mesh_12(0.259870, 0.431414, 0.800068, 0.910648, 1, 1);
    // RectangleMesh mesh_13(0.096455, 0.942051, 0.131973, 0.956135, 1, 1);
    // RectangleMesh mesh_14(0.296676, 0.424167, 0.318778, 0.507858, 1, 1);
    // RectangleMesh mesh_15(0.098712, 0.335357, 0.261871, 0.679728, 1, 1);
    // RectangleMesh mesh_16(0.136553, 0.106762, 0.721227, 0.653757, 1, 1);
    // RectangleMesh mesh_17(0.494174, 0.715037, 0.779052, 0.903721, 1, 1);
    // RectangleMesh mesh_18(0.059619, 0.042431, 0.681972, 0.071445, 1, 1);
    // RectangleMesh mesh_19(0.432392, 0.083470, 0.825314, 0.133171, 1, 1);
    // RectangleMesh mesh_20(0.269119, 0.547871, 0.422836, 0.942737, 1, 1);
    // RectangleMesh mesh_21(0.417744, 0.301455, 0.983052, 0.701099, 1, 1);
    // RectangleMesh mesh_22(0.190433, 0.460726, 0.368917, 0.981638, 1, 1);
    // RectangleMesh mesh_23(0.068806, 0.530864, 0.319600, 0.654446, 1, 1);
    // RectangleMesh mesh_24(0.407619, 0.718359, 0.819981, 0.968649, 1, 1);
    // RectangleMesh mesh_25(0.153657, 0.440085, 0.281005, 0.527143, 1, 1);
    // // RectangleMesh mesh_26(0.457424, 0.518052, 0.875372, 0.943623, 1, 1);
    // // RectangleMesh mesh_27(0.637709, 0.240707, 0.957694, 0.676122, 1, 1);
    // // RectangleMesh mesh_28(0.341125, 0.191745, 0.607389, 0.738427, 1, 1);
    // // RectangleMesh mesh_29(0.242850, 0.269062, 0.917424, 0.765500, 1, 1);
    // // RectangleMesh mesh_30(0.188662, 0.091113, 0.287498, 0.576209, 1, 1);
    // // RectangleMesh mesh_31(0.647618, 0.635787, 0.679017, 0.945174, 1, 1);
    // // RectangleMesh mesh_32(0.479463, 0.544716, 0.639317, 0.647311, 1, 1);
    // // RectangleMesh mesh_33(0.543886, 0.522495, 0.721047, 0.993705, 1, 1);
    // // RectangleMesh mesh_34(0.404580, 0.365816, 0.448373, 0.763505, 1, 1);
    // // RectangleMesh mesh_35(0.627896, 0.932854, 0.771980, 0.972741, 1, 1);
    // // RectangleMesh mesh_36(0.044454, 0.242785, 0.754933, 0.442402, 1, 1);
    // // RectangleMesh mesh_37(0.327565, 0.438645, 0.671264, 0.833501, 1, 1);
    // // RectangleMesh mesh_38(0.199863, 0.748706, 0.406955, 0.825584, 1, 1);
    // // RectangleMesh mesh_39(0.582791, 0.879014, 0.815397, 0.988912, 1, 1);
    // // RectangleMesh mesh_40(0.000522, 0.612566, 0.865439, 0.989950, 1, 1);
    // // RectangleMesh mesh_41(0.498094, 0.574661, 0.900852, 0.845178, 1, 1);
    // // RectangleMesh mesh_42(0.083483, 0.660945, 0.625960, 0.729752, 1, 1);
    // // RectangleMesh mesh_43(0.552291, 0.031991, 0.629883, 0.614713, 1, 1);
    // // RectangleMesh mesh_44(0.123084, 0.146515, 0.205494, 0.189072, 1, 1);
    // // RectangleMesh mesh_45(0.042652, 0.281867, 0.635198, 0.538597, 1, 1);
    // // RectangleMesh mesh_46(0.123932, 0.852998, 0.490357, 0.873927, 1, 1);
    // // RectangleMesh mesh_47(0.105709, 0.166460, 0.142041, 0.620959, 1, 1);
    // // RectangleMesh mesh_48(0.467068, 0.025228, 0.648198, 0.842207, 1, 1);
    // // RectangleMesh mesh_49(0.559033, 0.347879, 0.854100, 0.446027, 1, 1);
    // // RectangleMesh mesh_50(0.706917, 0.287849, 0.999492, 0.414523, 1, 1);

    // MultiMesh multimesh;
    // multimesh.add(mesh_0);
    // multimesh.add(mesh_1);
    // multimesh.add(mesh_2);
    // multimesh.add(mesh_3);
    // multimesh.add(mesh_4);
    // multimesh.add(mesh_5);
    // multimesh.add(mesh_6);
    // multimesh.add(mesh_7);
    // multimesh.add(mesh_8);
    // multimesh.add(mesh_9);
    // multimesh.add(mesh_10);
    // multimesh.add(mesh_11);
    // multimesh.add(mesh_12);
    // multimesh.add(mesh_13);
    // multimesh.add(mesh_14);
    // multimesh.add(mesh_15);
    // multimesh.add(mesh_16);
    // multimesh.add(mesh_17);
    // multimesh.add(mesh_18);
    // multimesh.add(mesh_19);
    // multimesh.add(mesh_20);
    // multimesh.add(mesh_21);
    // multimesh.add(mesh_22);
    // multimesh.add(mesh_23);
    // multimesh.add(mesh_24);
    // multimesh.add(mesh_25);
    // // multimesh.add(mesh_26);
    // // multimesh.add(mesh_27);
    // // multimesh.add(mesh_28);
    // // multimesh.add(mesh_29);
    // // multimesh.add(mesh_30);
    // // multimesh.add(mesh_31);
    // // multimesh.add(mesh_32);
    // // multimesh.add(mesh_33);
    // // multimesh.add(mesh_34);
    // // multimesh.add(mesh_35);
    // // multimesh.add(mesh_36);
    // // multimesh.add(mesh_37);
    // // multimesh.add(mesh_38);
    // // multimesh.add(mesh_39);
    // // multimesh.add(mesh_40);
    // // multimesh.add(mesh_41);
    // // multimesh.add(mesh_42);
    // // multimesh.add(mesh_43);
    // // multimesh.add(mesh_44);
    // // multimesh.add(mesh_45);
    // // multimesh.add(mesh_46);
    // // multimesh.add(mesh_47);
    // // multimesh.add(mesh_48);
    // // multimesh.add(mesh_49);
    // // multimesh.add(mesh_50);
    // multimesh.build();


    // UnitSquareMesh mesh_0(1, 1);
    // RectangleMesh mesh_1(0.200000, 0.200000, 0.800000, 0.800000, 1, 1);
    // RectangleMesh mesh_2(0.200001, 0.200001, 0.800001, 0.800001, 1, 1);
    // RectangleMesh mesh_3(0.200002, 0.200002, 0.800002, 0.800002, 1, 1);
    // RectangleMesh mesh_4(0.200003, 0.200003, 0.800003, 0.800003, 1, 1);
    // RectangleMesh mesh_5(0.200004, 0.200004, 0.800004, 0.800004, 1, 1);
    // RectangleMesh mesh_6(0.200005, 0.200005, 0.800005, 0.800005, 1, 1);
    // RectangleMesh mesh_7(0.200006, 0.200006, 0.800006, 0.800006, 1, 1);
    // RectangleMesh mesh_8(0.200007, 0.200007, 0.800007, 0.800007, 1, 1);
    // RectangleMesh mesh_9(0.200008, 0.200008, 0.800008, 0.800008, 1, 1);
    // RectangleMesh mesh_10(0.200009, 0.200009, 0.800009, 0.800009, 1, 1);
    // RectangleMesh mesh_11(0.200010, 0.200010, 0.800010, 0.800010, 1, 1);
    // RectangleMesh mesh_12(0.200011, 0.200011, 0.800011, 0.800011, 1, 1);
    // RectangleMesh mesh_13(0.200012, 0.200012, 0.800012, 0.800012, 1, 1);
    // RectangleMesh mesh_14(0.200013, 0.200013, 0.800013, 0.800013, 1, 1);
    // RectangleMesh mesh_15(0.200014, 0.200014, 0.800014, 0.800014, 1, 1);

    // MultiMesh multimesh;
    // multimesh.add(mesh_0);
    // multimesh.add(mesh_1);
    // multimesh.add(mesh_2);
    // multimesh.add(mesh_3);
    // multimesh.add(mesh_4);
    // multimesh.add(mesh_5);
    // multimesh.add(mesh_6);
    // multimesh.add(mesh_7);
    // multimesh.add(mesh_8);
    // multimesh.add(mesh_9);
    // multimesh.add(mesh_10);
    // multimesh.add(mesh_11);
    // multimesh.add(mesh_12);
    // multimesh.add(mesh_13);
    // multimesh.add(mesh_14);
    // multimesh.add(mesh_15);
    // multimesh.build();

    // Parameters p;
    // p("multimesh")["quadrature_order"] = 6;

    // MultiMeshFunctionSpace W;
    // W.parameters("multimesh")["quadrature_order"] = 6;


    tools::dolfin_write_medit_triangles("multimesh",multimesh);
    // for (std::size_t part = 0; part < multimesh.num_parts(); part++)
    // {
    //   tools::write_vtu_hack("mesh",*multimesh.part(part),part);
    //   // std::stringstream ss; ss << part;
    //   // File file("mesh"+ss.str()+".vtk");
    //   // file << *multimesh.part(part);
    // }


    // Exact volume is known
    const double exact_volume = 1;
    const double volume = compute_volume(multimesh, exact_volume);

    CPPUNIT_ASSERT_DOUBLES_EQUAL(exact_volume, volume, DOLFIN_EPS_LARGE);
  }


  // void test_multiple_meshes_quadrature()
  // {
  //   set_log_level(DEBUG);

  //   // Create multimesh from three triangle meshes of the unit square

  //   // // Many meshes, but not more than three overlap => this works
  //   // UnitCubeMesh mesh_0(11, 12, 13);
  //   // BoxMesh mesh_1(0.1, 0.1, 0.1,    0.9, 0.9, 0.9,     13, 11, 12);
  //   // BoxMesh mesh_2(0.2, 0.2, 0.2,    0.95, 0.95, 0.8,   11, 13, 11);
  //   // BoxMesh mesh_3(0.94, 0.01, 0.01,  0.98, 0.99, 0.99, 1, 11, 11);
  //   // BoxMesh mesh_4(0.01, 0.01, 0.01, 0.02, 0.02, 0.02,  1, 1, 1);

  //   // Completely nested 2D: can't do no more than three meshes
  //   UnitSquareMesh mesh_0(1, 1);
  //   RectangleMesh mesh_1(0.1, 0.1, 0.9, 0.9, 1, 1);
  //   RectangleMesh mesh_2(0.2, 0.2, 0.8, 0.8, 1, 1);
  //   // RectangleMesh mesh_3(0.3, 0.3, 0.7, 0.7, 1, 1);
  //   // RectangleMesh mesh_4(0.4, 0.4, 0.6, 0.6, 1, 1);

  //   // // Completely nested 3D: can't do no more than three meshes
  //   // UnitCubeMesh mesh_0(2, 3, 4);
  //   // BoxMesh mesh_1(0.1, 0.1, 0.1,    0.9, 0.9, 0.9,   4, 3, 2);
  //   // BoxMesh mesh_2(0.2, 0.2, 0.2,    0.8, 0.8, 0.8,   3, 4, 3);
  //   // BoxMesh mesh_3(0.8, 0.01, 0.01,  0.9, 0.99, 0.99,  4, 2, 3);
  //   // BoxMesh mesh_4(0.01, 0.01, 0.01, 0.02, 0.02, 0.02, 1, 1, 1);


  //   // Build the multimesh
  //   MultiMesh multimesh;
  //   multimesh.add(mesh_0);
  //   multimesh.add(mesh_1);
  //   multimesh.add(mesh_2);
  //   // multimesh.add(mesh_3);
  //   // multimesh.add(mesh_4);
  //   multimesh.build();

  //   // Exact volume is known
  //   const double exact_volume = 1;
  //   double volume = 0;

  //   // Sum contribution from all parts
  //   std::cout << "Sum contributions\n";
  //   for (std::size_t part = 0; part < multimesh.num_parts(); part++)
  //   {
  //     std::cout << "% part " << part;
  //     double part_volume = 0;

  //     // Uncut cell volume given by function volume
  //     const auto uncut_cells = multimesh.uncut_cells(part);
  //     for (auto it = uncut_cells.begin(); it != uncut_cells.end(); ++it)
  //     {
  //       const Cell cell(*multimesh.part(part), *it);
  //       volume += cell.volume();
  //       part_volume += cell.volume();
  //     }

  //     std::cout << "\t uncut volume "<< part_volume<<' ';

  //     // Cut cell volume given by quadrature rule
  //     const auto& cut_cells = multimesh.cut_cells(part);
  //     for (auto it = cut_cells.begin(); it != cut_cells.end(); ++it)
  //     {
  //       const auto& qr = multimesh.quadrature_rule_cut_cell(part, *it);
  //       for (std::size_t i = 0; i < qr.second.size(); ++i)
  //       {
  //         volume += qr.second[i];
  //         part_volume += qr.second[i];
  //       }
  //     }
  //     std::cout << "\ttotal volume " << part_volume<< std::endl;
  //   }

  //   std::cout<<std::setprecision(13) << "exact volume " << exact_volume<<'\n'
  //             << "volume " << volume<<std::endl;
  //   CPPUNIT_ASSERT_DOUBLES_EQUAL(exact_volume, volume, DOLFIN_EPS_LARGE);
  // }


  void test_multiple_meshes_interface_quadrature()
  {
    // MultiMesh multimesh;
    // UnitSquareMesh mesh_0(1, 1);
    // multimesh.add(mesh_0);
    // File("mesh_0.xml") << mesh_0;

    // RectangleMesh mesh_1(0.1, 0.1, 0.9, 0.9, 1, 1);
    // multimesh.add(mesh_1);
    // double exact_area = 4*(0.9-0.1); // mesh0 and mesh1
    // File("mesh_1.xml") << mesh_1;

    // RectangleMesh mesh_2(0.2, 0.2, 0.8, 0.8, 1, 1);
    // multimesh.add(mesh_2);
    // exact_area += 4*(0.8-0.2); // mesh1 and mesh2
    // File("mesh_2.xml") << mesh_2;

    // RectangleMesh mesh_3(0.3, 0.3, 0.7, 0.7, 1, 1);
    // multimesh.add(mesh_3);
    // exact_area += 4*(0.7-0.3); // mesh2 and mesh3
    // File("mesh_3.xml") << mesh_3;

    MultiMesh multimesh;
    MeshEditor me;
    const std::size_t N = 10;
    std::vector<Mesh> meshes(N);
    double exact_area = 0;
    for (std::size_t i = 0; i < N; ++i)
    {
      me.open(meshes[i], 2, 2);
      me.init_vertices(3);
      me.init_cells(1);
      const double a = 0.01;
      const Point p0(a*i, a*i);
      const Point p1(1-2*a*i, a*i);
      const Point p2(a*i, 1-2*a*i);
      me.add_vertex(0, p0);
      me.add_vertex(1, p1);
      me.add_vertex(2, p2);
      me.add_cell(0, 0, 1, 2);
      me.close();
      multimesh.add(meshes[i]);
      const std::vector<double>& x=meshes[i].coordinates();
      if (i > 0)
	exact_area += p0.distance(p1) + p0.distance(p2) + p1.distance(p2);
    }
    multimesh.build();
    tools::dolfin_write_medit_triangles("multimesh",multimesh);

    const double area = compute_interface_area(multimesh, exact_area);
    const double e = std::abs(area - exact_area);
    std::cout << std::setprecision(15)
	      << "area = " << area << '\n'
	      << "error = " << e << '\n';
    CPPUNIT_ASSERT_DOUBLES_EQUAL(exact_area, area, DOLFIN_EPS_LARGE);



    // // Sum contribution from all parts
    // std::cout << "\n\n Sum up\n\n";
    // double volume = 0;
    // for (std::size_t part = 0; part < multimesh.num_parts(); part++)
    // {
    //   std::cout << "% part " << part << '\n';
    //   double part_volume = 0;

    //   const auto& quadrature_rules = multimesh.quadrature_rule_interface(part);

    //   // Get collision map
    //   const auto& cmap = multimesh.collision_map_cut_cells(part);
    //   for (auto it = cmap.begin(); it != cmap.end(); ++it)
    //   {
    //     const unsigned int cut_cell_index = it->first;

    //     // Iterate over cutting cells
    //     const auto& cutting_cells = it->second;
    //     for (auto jt = cutting_cells.begin(); jt != cutting_cells.end(); jt++)
    //     {
    //       //const std::size_t cutting_part = jt->first;
    //       //const std::size_t cutting_cell_index = jt->second;

    //       // Get quadrature rule for interface part defined by
    //       // intersection of the cut and cutting cells
    //       const std::size_t k = jt - cutting_cells.begin();
    //       dolfin_assert(k < quadrature_rules.at(cut_cell_index).size());
    //       const auto& qr = quadrature_rules.at(cut_cell_index)[k];

    //       for (std::size_t j = 0; j < qr.second.size(); ++j)
    //       {
    //         volume += qr.second[j];
    //         part_volume += qr.second[j];
    //       }

    //     }
    //   }

    //   const double volume = compute_volume(multimesh, exact_volume);
    //   const double e = std::abs(volume - exact_volume);
    //   max_error = std::max(e, max_error);
    //   std::cout << std::setprecision(15)
    // 		<< "v = " << v << '\n'
    // 		<< "m = " << m << '\n'
    // 		<< "n = " << n << '\n'
    // 		<< "volume = " << volume << '\n'
    // 		<< "error = " << e << '\n'
    // 		<< "max error = " << max_error << '\n';

    //   std::cout<<"part volume " << part_volume<<std::endl;
    // }


    // std::cout << "exact volume " << exact_volume<<'\n'
    //           << "volume " << volume<<std::endl;
    // CPPUNIT_ASSERT_DOUBLES_EQUAL(exact_volume, volume, DOLFIN_EPS_LARGE);
  }




  //------------------------------------------------------------------------------
  void test_exclusion_inclusion_small_angle()
  {
    //set_log_level(DEBUG);

    exactinit();

    std::stringstream ss;
    ss << "angle_output_90.txt";
    std::ofstream file(ss.str());
    if (!file.good()) { std::cout << ss.str() << " not ok" << std::endl; exit(0); }
    file.precision(15);

    std::vector<double> angles;
    double v = 100;
    while (v > 1e-17)
    {
      angles.push_back(v);
      v /= 10;
    }
    //angles.push_back(1e-7);
    // for (std::size_t i = 1; i < 90; ++i)
    // 	angles.push_back(i);

    double max_error = -1;

    for (const auto v: angles)
    {
      std::cout << "--------------------------------------\n"
		<< "try v = " << v << std::endl;
      for (std::size_t m = 1; m <= 100; ++m)
	for (std::size_t n = 1; n <= 100; ++n)
	{
	  UnitSquareMesh mesh_0(m, n);
	  RectangleMesh mesh_1(0.2, 0.2, 0.8, 0.8, m, n);
	  mesh_1.rotate(v, 2);

	  MultiMesh multimesh;
	  multimesh.add(mesh_0);
	  multimesh.add(mesh_1);
	  multimesh.build();

	  tools::dolfin_write_medit_triangles("multimesh",multimesh);

	  const double exact_volume = 1;
	  const double volume = compute_volume(multimesh, exact_volume);
	  const double e = std::abs(volume - exact_volume);
	  max_error = std::max(e, max_error);
	  std::cout << std::setprecision(15)
		    << "v = " << v << '\n'
		    << "m = " << m << '\n'
		    << "n = " << n << '\n'
		    << "volume = " << volume << '\n'
		    << "error = " << e << '\n'
		    << "max error = " << max_error << '\n';
	  file << v <<' '<< m<<' '<<n<<' '<<volume << ' '<<e << std::endl;

	  //CPPUNIT_ASSERT_DOUBLES_EQUAL(exact_volume, volume, DOLFIN_EPS_LARGE);
	}
    }
  }


  double compute_volume(const MultiMesh& multimesh,
			double exact_volume) const
  {
    std::cout << '\n';

    double volume = 0;
    std::vector<double> all_volumes;

    std::ofstream file("quadrature.txt");
    if (!file.good()) { std::cout << "file not good\n"; exit(0); }
    file.precision(20);

    // Sum contribution from all parts
    std::cout << "Sum contributions\n";
    for (std::size_t part = 0; part < multimesh.num_parts(); part++)
    {
      std::cout << "% part " << part;
      double part_volume = 0;
      std::vector<double> status(multimesh.part(part)->num_cells(), 0);

      // Uncut cell volume given by function volume
      const auto uncut_cells = multimesh.uncut_cells(part);
      for (auto it = uncut_cells.begin(); it != uncut_cells.end(); ++it)
      {
        const Cell cell(*multimesh.part(part), *it);
        volume += cell.volume();
	//std::cout << std::setprecision(20) << cell.volume() <<'\n';
        part_volume += cell.volume();
	status[*it] = 1;
	//file << "0 0 "<< cell.volume() << '\n';
      }

      std::cout << "\t uncut volume "<< part_volume << ' ';

      // Cut cell volume given by quadrature rule
      const auto& cut_cells = multimesh.cut_cells(part);
      for (auto it = cut_cells.begin(); it != cut_cells.end(); ++it)
      {
        const auto& qr = multimesh.quadrature_rule_cut_cell(part, *it);
        for (std::size_t i = 0; i < qr.second.size(); ++i)
        {
	  file << qr.first[2*i]<<' '<<qr.first[2*i+1]<<' '<<qr.second[i]<<'\n';
          volume += qr.second[i];
          part_volume += qr.second[i];
	  //std::cout << qr.first[2*i]<<' '<<qr.first[2*i+1]<<'\n';
        }
	status[*it] = 2;
      }
      std::cout << "\ttotal volume " << part_volume << std::endl;
      all_volumes.push_back(part_volume);

      tools::dolfin_write_medit_triangles("status",*multimesh.part(part),part,&status);

    }
    file.close();

    return volume;
  }

<<<<<<< HEAD:test/unit/mesh/cpp/MultiMesh.cpp
  double compute_interface_area(const MultiMesh& multimesh,
				double exact_area) const
  {
    std::cout << '\n';

    double area = 0;
    std::vector<double> all_areas;

    std::ofstream file("quadrature.txt");
    if (!file.good()) { std::cout << "file not good\n"; exit(0); }
    file.precision(20);
=======
  void test_multiple_meshes_interface_quadrature()
  {
    // // These three meshes are ok
    // UnitSquareMesh mesh_0(1, 1);
    // RectangleMesh mesh_1(Point(0.1, 0.1), Point(0.9, 0.9), 1, 1);
    // RectangleMesh mesh_2(Point(0.2, 0.2), Point(0.8, 0.8), 1, 1);
    // double exact_volume = 4*(0.9-0.1); // mesh0 and mesh1
    // exact_volume += 4*(0.8-0.2); // mesh1 and mesh2

    // UnitCubeMesh mesh_0(1, 2, 3);
    // BoxMesh mesh_1(Point(0.1, 0.1, 0.1),    Point(0.9, 0.9, 0.9),  2,3,4); //2, 3, 4);
    // BoxMesh mesh_2(Point(-0.1, -0.1, -0.1), Point(0.7, 0.7, 0.7),  4, 3, 2);
    // BoxMesh mesh_3(Point(0.51, 0.51, 0.51), Point( 0.7, 0.7, 0.7), 1, 1, 1); //4, 3, 2);
    // BoxMesh mesh_4(Point(0.3, 0.3, 0.3),    Point(0.7, 0.7, 0.7),  1, 1, 1);
    // double exact_volume = 0.8*0.8*6; // for mesh_0 and mesh_1
    // exact_volume += 0.4*0.4*6; // for mesh_1 and mesh_4

    UnitCubeMesh mesh_0(1, 1, 1);
    BoxMesh mesh_1(Point(0.1, 0.1, 0.1), Point(0.9, 0.9, 0.9), 1, 1, 1);
    BoxMesh mesh_2(Point(0.2, 0.2, 0.2), Point(0.8, 0.8, 0.8), 1, 1, 1);
    // BoxMesh mesh_3(Point(0.51, 0.51, 0.51), Point(0.7, 0.7, 0.7), 1, 1, 1); //4, 3, 2);
    // BoxMesh mesh_4(Point(0.3, 0.3, 0.3),    Point(0.7, 0.7, 0.7), 1, 1, 1);
    double exact_volume = (0.9 - 0.1)*(0.9 - 0.1)*6; // for mesh_0 and mesh_1
    exact_volume += (0.8 - 0.2)*(0.8 - 0.2)*6; // mesh_1 and mesh_2

    // UnitCubeMesh mesh_0(1, 1, 1);
    // MeshEditor editor;
    // Mesh mesh_1;
    // editor.open(mesh_1, 3, 3);
    // editor.init_vertices(4);
    // editor.init_cells(1);
    // editor.add_vertex(0, Point(0.7, 0.1, -0.1));
    // editor.add_vertex(1, Point(0.7, 0.3, -0.1));
    // editor.add_vertex(2, Point(0.5, 0.1, -0.1));
    // editor.add_vertex(3, Point(0.7, 0.1, 0.1));
    // editor.add_cell(0, 0,1,2,3);
    // editor.close();

    // Mesh mesh_2;
    // editor.open(mesh_2, 3,3);
    // editor.init_vertices(4);
    // editor.init_cells(1);
    // editor.add_vertex(0, Point(0.7, 0.1, -0.2));
    // editor.add_vertex(1, Point(0.7, 0.3, -0.2));
    // editor.add_vertex(2, Point(0.5, 0.1, -0.2));
    // editor.add_vertex(3, Point(0.7, 0.1, 0.05));
    // editor.add_cell(0, 0,1,2,3);
    // editor.close();

    //double exact_volume = 0.8*0.8*6; // for mesh_0 and mesh_1
    //exact_volume += 0.4*0.4*6; // for mesh_1 and mesh_4

    // MeshEditor editor;
    // Mesh mesh_0;
    // editor.open(mesh_0, 2, 2);
    // editor.init_vertices(3);
    // editor.init_cells(1);
    // editor.add_vertex(0, Point(0.,0.));
    // editor.add_vertex(1, Point(2.,0.));
    // editor.add_vertex(2, Point(1.,2.));
    // editor.add_cell(0, 0,1,2);
    // editor.close();

    // Mesh mesh_1;
    // editor.open(mesh_1, 2, 2);
    // editor.init_vertices(3);
    // editor.init_cells(1);
    // editor.add_vertex(0, Point(0.,-0.5));
    // editor.add_vertex(1, Point(2.,-0.5));
    // editor.add_vertex(2, Point(1.,1.5));
    // editor.add_cell(0, 0,1,2);
    // editor.close();

    // Mesh mesh_2;
    // editor.open(mesh_2, 2, 2);
    // editor.init_vertices(3);
    // editor.init_cells(1);
    // editor.add_vertex(0, Point(0.,-1.));
    // editor.add_vertex(1, Point(2.,-1.));
    // editor.add_vertex(2, Point(1.,1.));
    // editor.add_cell(0, 0,1,2);
    // editor.close();

    // double exact_volume = 2*std::sqrt(0.75*0.75 + 1.5*1.5); // mesh_0 and mesh_1
    // exact_volume += 2*std::sqrt(0.5*0.5 + 1*1); // mesh_0 and mesh_2
    // exact_volume += 2*std::sqrt(0.75*0.75 + 1.5*1.5); // mesh_1and mesh_2
    // double volume = 0;

    // // These three meshes are ok.
    // MeshEditor editor;
    // Mesh mesh_0;
    // editor.open(mesh_0, 2, 2);
    // editor.init_vertices(3);
    // editor.init_cells(1);
    // editor.add_vertex(0, Point(0.,0.));
    // editor.add_vertex(1, Point(2.,0.));
    // editor.add_vertex(2, Point(1.,2.));
    // editor.add_cell(0, 0,1,2);
    // editor.close();

    // Mesh mesh_1;
    // editor.open(mesh_1, 2, 2);
    // editor.init_vertices(3);
    // editor.init_cells(1);
    // editor.add_vertex(0, Point(1.5,-2.));
    // editor.add_vertex(1, Point(4.,0.));
    // editor.add_vertex(2, Point(1.5,2));
    // editor.add_cell(0, 0,1,2);
    // editor.close();

    // Mesh mesh_2;
    // editor.open(mesh_2, 2, 2);
    // editor.init_vertices(3);
    // editor.init_cells(1);
    // editor.add_vertex(0, Point(3.,0.5));
    // editor.add_vertex(1, Point(-1.,0.5));
    // editor.add_vertex(2, Point(1.,-1.5));
    // editor.add_cell(0, 0,1,2);
    // editor.close();

    // double exact_volume = (1.5-0.25) + (1-0.5); // mesh_0, mesh_1 and mesh_2
    // exact_volume += (3-1.5) + std::sqrt(1.5*1.5 + 1.5*1.5); // mesh_1 and mesh_2

    File("mesh_0.xml") << mesh_0;
    File("mesh_1.xml") << mesh_1;
    File("mesh_2.xml") << mesh_2;

    // Build the multimesh
    MultiMesh multimesh;
    multimesh.add(mesh_0);
    multimesh.add(mesh_1);
    multimesh.add(mesh_2);
    //multimesh.add(mesh_3);
    //multimesh.add(mesh_4);
    multimesh.build();
>>>>>>> master:test/unit/multimesh/cpp/MultiMesh.cpp

    // Sum contribution from all parts
    std::cout << "Sum contributions\n";
    for (std::size_t part = 0; part < multimesh.num_parts(); part++)
    {
      std::cout << "% part " << part << std::endl;
      double part_area = 0;
      const auto& quadrature_rules = multimesh.quadrature_rule_interface(part);

      // // Uncut cell area given by function area
      // const auto uncut_cells = multimesh.uncut_cells(part);
      // for (auto it = uncut_cells.begin(); it != uncut_cells.end(); ++it)
      // {
      //   const Cell cell(*multimesh.part(part), *it);
      //   area += cell.area();
      // 	//std::cout << std::setprecision(20) << cell.area() <<'\n';
      //   part_area += cell.area();
      // 	status[*it] = 1;
      // 	//file << "0 0 "<< cell.area() << '\n';
      // }

      // std::cout << "\t uncut area "<< part_area << ' ';


      // Get collision map
      const auto& cmap = multimesh.collision_map_cut_cells(part);
      for (auto it = cmap.begin(); it != cmap.end(); ++it)
      {
	const unsigned int cut_cell_index = it->first;
	const auto& cutting_cells = it->second;

	// Iterate over cutting cells
	for (auto jt = cutting_cells.begin(); jt != cutting_cells.end(); jt++)
	{
	  // Get quadrature rule for interface part defined by
	  // intersection of the cut and cutting cells
	  const std::size_t k = jt - cutting_cells.begin();
	  std::cout << cut_cell_index << ' ' << k <<' ' << std::flush
		    << quadrature_rules.size() << ' '
		    << quadrature_rules.at(cut_cell_index).size() << "   " << std::flush;
	  dolfin_assert(k < quadrature_rules.at(cut_cell_index).size());
	  const auto& qr = quadrature_rules.at(cut_cell_index)[k];
	  std::stringstream ss;
	  for (std::size_t i = 0; i < qr.second.size(); ++i)
	  {
	    file << qr.first[2*i]<<' '<<qr.first[2*i+1]<<' '<<qr.second[i]<<'\n';
	    std::cout << qr.second[i]<<' ';
	    area += qr.second[i];
	    part_area += qr.second[i];
	    //std::cout << qr.first[2*i]<<' '<<qr.first[2*i+1]<<'\n';
	  }
	  std::cout << std::endl;
	}
      }
      std::cout << "\ttotal area " << part_area << std::endl;
      all_areas.push_back(part_area);
    }
    file.close();

    return area;
  }





  void test_assembly()
  {
    // Set some parameters
    parameters["reorder_dofs_serial"] = false;

    // Some parameters
    const std::size_t N = 4;
    const std::size_t n = 2;
    const double b1 = 1.0;
    const double b2 = 1.0;

    // Right-hand side
    class Source : public Expression
    {
    public:
      Source() : Expression(2) {}

      void eval(Array<double>& values, const Array<double>& x) const
      {
        values[0] = 2*DOLFIN_PI*sin(2*DOLFIN_PI*x[1])*
          (cos(2*DOLFIN_PI*x[0]) -
           2*DOLFIN_PI*DOLFIN_PI*cos(2*DOLFIN_PI*x[0]) +
           DOLFIN_PI*DOLFIN_PI);
        values[1] = 2*DOLFIN_PI*sin(2*DOLFIN_PI*x[0])*
          (cos(2*DOLFIN_PI*x[1]) +
           2*DOLFIN_PI*DOLFIN_PI*cos(2*DOLFIN_PI*x[1]) -
           DOLFIN_PI*DOLFIN_PI);
      }
    } source;

    // Subdomain for no-slip boundary
    class DirichletBoundary : public SubDomain
    {
      bool inside(const Array<double>& x, bool on_boundary) const
      {
        return on_boundary and
          (near(x[0], 0) || near(x[0], 1) ||
           near(x[1], 0) || near(x[1], 1));
      }
    } dirichlet_boundary;

    // Create meshes
    UnitSquareMesh mesh_0(N, N);
    const double c = 0.123123;
    RectangleMesh mesh_1(Point(0.5 - c, 0.5 - c), Point(0.5 + c, 0.5 + c), n, n);
    mesh_1.rotate(37, 2);

    // Create function spaces
    MultiMeshStokes2D::FunctionSpace W0(mesh_0);
    MultiMeshStokes2D::FunctionSpace W1(mesh_1);

    // Create forms
    MultiMeshStokes2D::BilinearForm a0(W0, W0);
    MultiMeshStokes2D::BilinearForm a1(W1, W1);
    MultiMeshStokes2D::LinearForm L0(W0);
    MultiMeshStokes2D::LinearForm L1(W1);
    MultiMeshStokes2D::Functional M0(mesh_0);
    MultiMeshStokes2D::Functional M1(mesh_1);

    // Build multimesh function space
    MultiMeshFunctionSpace W;
    W.parameters("multimesh")["quadrature_order"] = 3;
    W.add(W0);
    W.add(W1);
    W.build();

    // Create constants
    Constant beta_1(b1);
    Constant beta_2(b2);

    // Create solution function
    MultiMeshFunction w(W);

    // Set coefficients
    a0.w0 = beta_1;
    a1.w0 = beta_1;
    a0.w1 = beta_2;
    a1.w1 = beta_2;
    L0.w0 = source;
    L1.w0 = source;
    L0.w1 = beta_2;
    L1.w1 = beta_2;
    M0.w0 = *w.part(0);
    M1.w0 = *w.part(1);

    // Build multimesh forms
    MultiMeshForm a(W, W);
    MultiMeshForm L(W);
    MultiMeshForm M(W);
    a.add(a0);
    a.add(a1);
    L.add(L0);
    L.add(L1);
    M.add(M0);
    M.add(M1);
    a.build();
    L.build();
    M.build();

    // Create subspaces for boundary conditions
    MultiMeshSubSpace V(W, 0);
    MultiMeshSubSpace Q(W, 1);

    // Create boundary condition
    Constant zero(0, 0);
    MultiMeshDirichletBC bc(V, zero, dirichlet_boundary);

    // Assemble system matrix and right-hand side
    Matrix A;
    Vector b;
    MultiMeshAssembler assembler;
    assembler.assemble(A, a);
    assembler.assemble(b, L);

    // Apply boundary condition
    bc.apply(A, b);

    // Compute solutipon
    solve(A, *w.vector(), b);

    // Compute squared L2 norm of solution
    Scalar m;
    assembler.assemble(m, M);

    // Check value
    CPPUNIT_ASSERT_DOUBLES_EQUAL(2.217133856286212, m.get_scalar_value(), 1e-12);
  }

};

int main()
{
  // Test not working in parallel
  if (dolfin::MPI::size(MPI_COMM_WORLD) > 1)
  {
    info("Skipping unit test in parallel.");
    info("OK");
    return 0;
  }

  CPPUNIT_TEST_SUITE_REGISTRATION(MultiMeshes);
  DOLFIN_TEST;
}<|MERGE_RESOLUTION|>--- conflicted
+++ resolved
@@ -16,21 +16,13 @@
 // along with DOLFIN. If not, see <http://www.gnu.org/licenses/>.
 //
 // First added:  2014-03-10
-<<<<<<< HEAD:test/unit/mesh/cpp/MultiMesh.cpp
-// Last changed: 2015-09-02
-=======
 // Last changed: 2015-06-04
->>>>>>> master:test/unit/multimesh/cpp/MultiMesh.cpp
 //
 // Unit tests for MultiMesh
 
 #include <dolfin.h>
 #include <dolfin/common/unittest.h>
-//FIXME August
-#include <dolfin/geometry/dolfin_simplex_tools.h>
-#include <dolfin/geometry/predicates.h>
-
-#define MULTIMESH_DEBUG_OUTPUT 1
+#include <dolfin/geometry/SimplexQuadrature.h>
 
 #include "MultiMeshStokes2D.h"
 
@@ -39,10 +31,6 @@
 class MultiMeshes : public CppUnit::TestFixture
 {
   CPPUNIT_TEST_SUITE(MultiMeshes);
-  //CPPUNIT_TEST(test_multiple_meshes_with_rotation);
-  //CPPUNIT_TEST(test_multiple_meshes_with_dynamic_rotation);
-  //CPPUNIT_TEST(test_exclusion_inclusion);
-  //CPPUNIT_TEST(test_exclusion_inclusion_small_angle);
   //CPPUNIT_TEST(test_multiple_meshes_quadrature);
   CPPUNIT_TEST(test_multiple_meshes_interface_quadrature);
   CPPUNIT_TEST(test_assembly);
@@ -50,352 +38,12 @@
 
 public:
 
-  //------------------------------------------------------------------------------
-  void rotate(double x, double y, double cx, double cy, double w,
-	      double& xr, double& yr)
-  {
-    // std::cout << "rotate:\n"
-    // 	      << "\t"
-    // 	      << "plot("<<x<<','<<y<<",'b.');plot("<<cx<<','<<cy<<",'o');";
-
-    const double v = w*DOLFIN_PI/180.;
-    const double dx = x-cx;
-    const double dy = y-cy;
-    xr = cx + dx*cos(v) - dy*sin(v);
-    yr = cy + dx*sin(v) + dy*cos(v);
-    //std::cout << "plot("<<xr<<','<<yr<<",'r.');"<<std::endl;
-  }
-
-<<<<<<< HEAD:test/unit/mesh/cpp/MultiMesh.cpp
-  bool rotation_inside(double x,double y, double cx, double cy, double w,
-		       double& xr, double& yr)
-  {
-    rotate(x,y,cx,cy,w, xr,yr);
-    if (xr>0 and xr<1 and yr>0 and yr<1) return true;
-    else return false;
-  }
-
-  struct MeshData
-  {
-<<<<<<< HEAD
-    MeshData() {}
-    MeshData(double xa, double ya, double xb, double yb, std::size_t i, std::size_t j, double w, double s)
-      : x0(xa), x1(xb), y0(ya), y1(yb), v(w), cx(0.5*(xa+xb)), cy(0.5*(ya+yb)), speed(s),
-	m(i), n(j) {}
-    // void update(double w)
-    // {
-    //   const double cx = (x0+x1) / 2;
-    //   const double cy = (y0+y1) / 2;
-    //   const double a=x0, b=x1, c=y0, d=y1;
-    //   rotate(a,c,cx,cy,w, x0,y0);
-    //   rotate(b,d,cx,cy,w, x1,y1);
-    //   v=w;
-    // }
-    friend std::ostream& operator<<(std::ostream &out, const MeshData& md)
-    {
-      out<<md.x0<<' '<<md.y0<<' '<<md.x1<<' '<<md.y1<<' '<<md.m<<' '<<md.n<<' '<<md.v<<' '<<md.speed;
-      return out;
-    }
-    double x0, y0, x1, y1, v, cx, cy, speed;
-    std::size_t m, n;
-  };
-=======
-    set_log_level(DBG);
->>>>>>> 4b7cb231
-
-  void test_multiple_meshes_with_rotation()
+  void test_multiple_meshes_quadrature()
   {
     set_log_level(DBG);
 
-    dolfin::seed(0);
-
-    const double h = 0.5;
-    UnitSquareMesh background_mesh((int)std::round(1./h),
-				   (int)std::round(1./h));
-    MultiMesh multimesh;
-    multimesh.add(background_mesh);
-
-    const std::size_t Nmeshes = 8;
-
-    std::size_t i = 0;
-    while (i < Nmeshes)
-    {
-      double x0 = dolfin::rand();
-      double x1 = dolfin::rand();
-      if (x0 > x1) std::swap(x0, x1);
-      double y0 = dolfin::rand();
-      double y1 = dolfin::rand();
-      if (y0 > y1) std::swap(y0, y1);
-      const double v = dolfin::rand()*90; // initial rotation
-      const double speed = dolfin::rand()-0.5; // initial speed
-      const double cx = (x0+x1) / 2;
-      const double cy = (y0+y1) / 2;
-      double xr, yr;
-      rotate(x0, y0, cx, cy, v, xr, yr);
-      if (xr > 0 and xr < 1 and yr > 0 and yr < 1)
-      {
-	rotate(x0, y1, cx, cy, v, xr, yr);
-	if (xr > 0 and xr < 1 and yr > 0 and yr < 1)
-	{
-	  rotate(x1, y0, cx, cy, v, xr, yr);
-	  if (xr > 0 and xr < 1 and yr > 0 and yr < 1)
-	  {
-	    rotate(x1, y1, cx, cy, v, xr, yr);
-	    if (xr > 0 and xr < 1 and yr > 0 and yr < 1)
-	    {
-              std::shared_ptr<Mesh> mesh(new RectangleMesh(x0, y0, x1, y1,
-                                                           std::max((int)std::round((x1-x0)/h), 1),
-                                                           std::max((int)std::round((y1-y0)/h), 1)));
-              mesh->rotate(v);
-
-              multimesh.add(mesh);
-
-	      i++;
-	    }
-	  }
-	}
-      }
-    }
-
-    multimesh.build();
-
-    if (MULTIMESH_DEBUG_OUTPUT)
-    {
-      tools::dolfin_write_medit_triangles("multimesh",multimesh);
-      std::cout << multimesh.plot_matplotlib() << std::endl;
-    }
-
-    // Exact volume is known
-    const double exact_volume = 1;
-    const double volume = compute_volume(multimesh, exact_volume);
-
-    CPPUNIT_ASSERT_DOUBLES_EQUAL(exact_volume, volume, DOLFIN_EPS_LARGE);
-
-  }
-
-  //------------------------------------------------------------------------------
-  bool find_rotated_mesh(const MeshData& md,
-			 double v,
-			 MeshData& mdnew)
-  {
-    //std::cout << "try rotate " << md << " with angle " << md.speed*v << std::endl;
-
-    double x0,y0,x1,y1,b,c,d,e,f;
-    const double w = md.v+md.speed*v;
-    if (rotation_inside(md.x0, md.y0, md.cx, md.cy, w, x0,y0) and
-	rotation_inside(md.x0, md.y1, md.cx, md.cy, w, c,d) and
-	rotation_inside(md.x1, md.y0, md.cx, md.cy, w, e,f) and
-	rotation_inside(md.x1, md.y1, md.cx, md.cy, w, x1,y1))
-    {
-      mdnew = MeshData(md.x0,md.y0, md.x1,md.y1, md.m, md.n, w, md.speed);
-      //std::cout << "rotated mesh found"<<std::endl;
-      return true;
-    }
-    else return false;
-  }
-
-  void test_multiple_meshes_with_dynamic_rotation()
-  {
-    exactinit();
-
-    //set_log_level(DEBUG);
-    dolfin::seed(0);
-
-    double max_error = -1;
-    const double h = 0.1;
-    UnitSquareMesh background_mesh((int)std::round(1./h),
-				   (int)std::round(1./h));
-
-    // Create data for Nmeshes
-    const std::size_t Nmeshes = 20;
-    std::vector<MeshData> md(Nmeshes);
-    std::size_t i = 0;
-    //std::cout << "Create initial meshes\n";
-    while (i < Nmeshes)
-    {
-      const double x0 = dolfin::rand();
-      const double x1 = dolfin::rand();
-      const double y0 = dolfin::rand();
-      const double y1 = dolfin::rand();
-      const double v = dolfin::rand()*90; // initial rotation
-      const double speed = dolfin::rand()-0.5;
-      MeshData mdold(x0,y0, x1,y1,
-		     std::max((int)std::round((x1-x0)/h), 1),
-		     std::max((int)std::round((y1-y0)/h), 1),
-		     v, speed);
-      bool mesh_ok = find_rotated_mesh(mdold, v, md[i]);
-      if (mesh_ok)
-      {
-	//std::cout << i << ' ' << md[i] << std::endl;
-	i++;
-      }
-      //else{std::cout << "try again\n"; }
-    }
-
-    // Create rotations
-    const std::size_t Nangles = 5*180;
-    const double angle_step = 5*180. / Nangles;
-    std::size_t cnt = 0;
-
-    for (std::size_t j = 0; j < Nangles; ++j)
-    {
-      MultiMesh multimesh;
-      multimesh.add(background_mesh);
-
-      const double v = j*angle_step;
-      std::cout << "Rotate angle="<<v << " (step="<< j << ")"<<std::endl;
-
-      for (std::size_t i = 0; i < Nmeshes; ++i)
-      {
-	MeshData mdnew;
-	bool mesh_ok = find_rotated_mesh(md[i], angle_step, mdnew);
-	if (!mesh_ok) // try -v
-	{
-	  //std::cout << "flip speed\n";
-	  md[i].speed *= -1;
-	  mesh_ok = find_rotated_mesh(md[i], angle_step, mdnew);
-	}
-
-	if (!mesh_ok)
-	{
-	  std::cout << i<<' '<<md[i] <<std::endl;
-	  PPause;
-	} // should work
-
-	if (mesh_ok)
-	  md[i] = mdnew;
-      }
-
-      RectangleMesh mesh_0(md[0].x0, md[0].y0, md[0].x1, md[0].y1, md[0].m, md[0].n);
-      mesh_0.rotate(md[0].v);
-      multimesh.add(mesh_0);
-      RectangleMesh mesh_1(md[1].x0, md[1].y0, md[1].x1, md[1].y1, md[1].m, md[1].n);
-      mesh_1.rotate(md[1].v);
-      multimesh.add(mesh_1);
-      RectangleMesh mesh_2(md[2].x0, md[2].y0, md[2].x1, md[2].y1, md[2].m, md[2].n);
-      mesh_2.rotate(md[2].v);
-      multimesh.add(mesh_2);
-      RectangleMesh mesh_3(md[3].x0, md[3].y0, md[3].x1, md[3].y1, md[3].m, md[3].n);
-      mesh_3.rotate(md[3].v);
-      multimesh.add(mesh_3);
-      RectangleMesh mesh_4(md[4].x0, md[4].y0, md[4].x1, md[4].y1, md[4].m, md[4].n);
-      mesh_4.rotate(md[4].v);
-      multimesh.add(mesh_4);
-      RectangleMesh mesh_5(md[5].x0, md[5].y0, md[5].x1, md[5].y1, md[5].m, md[5].n);
-      mesh_5.rotate(md[5].v);
-      multimesh.add(mesh_5);
-      RectangleMesh mesh_6(md[6].x0, md[6].y0, md[6].x1, md[6].y1, md[6].m, md[6].n);
-      mesh_6.rotate(md[6].v);
-      multimesh.add(mesh_6);
-      RectangleMesh mesh_7(md[7].x0, md[7].y0, md[7].x1, md[7].y1, md[7].m, md[7].n);
-      mesh_7.rotate(md[7].v);
-      multimesh.add(mesh_7);
-      // RectangleMesh mesh_8(md[8].x0, md[8].y0, md[8].x1, md[8].y1, md[8].m, md[8].n);
-      // mesh_8.rotate(md[8].v);
-      // multimesh.add(mesh_8);
-      // RectangleMesh mesh_9(md[9].x0, md[9].y0, md[9].x1, md[9].y1, md[9].m, md[9].n);
-      // mesh_9.rotate(md[9].v);
-      // multimesh.add(mesh_9);
-      // RectangleMesh mesh_10(md[10].x0, md[10].y0, md[10].x1, md[10].y1, md[10].m, md[10].n);
-      // mesh_10.rotate(md[10].v);
-      // multimesh.add(mesh_10);
-      // RectangleMesh mesh_11(md[11].x0, md[11].y0, md[11].x1, md[11].y1, md[11].m, md[11].n);
-      // mesh_11.rotate(md[11].v);
-      // multimesh.add(mesh_11);
-      // RectangleMesh mesh_12(md[12].x0, md[12].y0, md[12].x1, md[12].y1, md[12].m, md[12].n);
-      // mesh_12.rotate(md[12].v);
-      // multimesh.add(mesh_12);
-      // RectangleMesh mesh_13(md[13].x0, md[13].y0, md[13].x1, md[13].y1, md[13].m, md[13].n);
-      // mesh_13.rotate(md[13].v);
-      // multimesh.add(mesh_13);
-      // RectangleMesh mesh_14(md[14].x0, md[14].y0, md[14].x1, md[14].y1, md[14].m, md[14].n);
-      // mesh_14.rotate(md[14].v);
-      // multimesh.add(mesh_14);
-      // RectangleMesh mesh_15(md[15].x0, md[15].y0, md[15].x1, md[15].y1, md[15].m, md[15].n);
-      // mesh_15.rotate(md[15].v);
-      // multimesh.add(mesh_15);
-      // RectangleMesh mesh_16(md[16].x0, md[16].y0, md[16].x1, md[16].y1, md[16].m, md[16].n);
-      // mesh_16.rotate(md[16].v);
-      // multimesh.add(mesh_16);
-      // RectangleMesh mesh_17(md[17].x0, md[17].y0, md[17].x1, md[17].y1, md[17].m, md[17].n);
-      // mesh_17.rotate(md[17].v);
-      // multimesh.add(mesh_17);
-      // RectangleMesh mesh_18(md[18].x0, md[18].y0, md[18].x1, md[18].y1, md[18].m, md[18].n);
-      // mesh_18.rotate(md[18].v);
-      // multimesh.add(mesh_18);
-      // RectangleMesh mesh_19(md[19].x0, md[19].y0, md[19].x1, md[19].y1, md[19].m, md[19].n);
-      // mesh_19.rotate(md[19].v);
-      // multimesh.add(mesh_19);
-
-      multimesh.build();
-
-      if (j%10==0)
-	tools::dolfin_write_medit_triangles("after_multimesh",multimesh, cnt++);
-
-      // Exact volume is known
-      const double exact_volume = 1;
-      const double volume = compute_volume(multimesh, exact_volume);
-      const double e = std::abs(volume - exact_volume);
-      max_error = std::max(e, max_error);
-      std::cout << std::setprecision(15)
-		<< "volume = " << volume << '\n'
-		<< "current error = " << e << '\n'
-		<< "max_error = " << max_error << '\n';
-
-      //CPPUNIT_ASSERT_DOUBLES_EQUAL(exact_volume, volume, DOLFIN_EPS_LARGE);
-    }
-
-  }
-
-  //------------------------------------------------------------------------------
-  void test_exclusion_inclusion()
-  {
-    set_log_level(DBG);
-
-    const double v = 1e-16;
-
-    UnitSquareMesh mesh_0(1, 1);
-    RectangleMesh mesh_1(0.200000, 0.200000, 0.800000, 0.800000, 1, 1);
-    mesh_1.rotate(v, 2);
-
-    RectangleMesh mesh_2(0.300000, 0.300000, 0.700000, 0.700000, 1, 1);
-    //mesh_2.rotate(8.002805e-01, 2);
-    //mesh_2.rotate(1.418863e-01, 2);
-    mesh_2.rotate(2*v, 2);
-
-    // RectangleMesh mesh_3(0.200000, 0.200000, 0.800000, 0.800000, 1, 1);
-    // //mesh_3.rotate(1.418863e-01, 2);
-    // //mesh_3.rotate(4.217613e-01, 2);
-    // mesh_3.rotate(0.002, 2);
-
-    // RectangleMesh mesh_4(0.200000, 0.200000, 0.800000, 0.800000, 2, 1);
-    // //mesh_4.rotate(4.217613e-01, 2);
-    // //mesh_4.rotate(8.002805e-01, 2);
-    // mesh_4.rotate(0.003, 2);
-
-    // // RectangleMesh mesh_5(0.200000, 0.200000, 0.800000, 0.800000, 1, 1);
-    // // mesh_5.rotate(0.004, 2);
-    // // RectangleMesh mesh_6(0.200000, 0.200000, 0.800000, 0.800000, 1, 1);
-    // // mesh_6.rotate(7.922073e-01, 2);
-    // // RectangleMesh mesh_7(0.200000, 0.200000, 0.800000, 0.800000, 1, 1);
-    // // mesh_7.rotate(9.594924e-01, 2);
-    // // RectangleMesh mesh_8(0.200000, 0.200000, 0.800000, 0.800000, 1, 1);
-    // // mesh_8.rotate(6.557407e-01, 2);
-    // // RectangleMesh mesh_9(0.200000, 0.200000, 0.800000, 0.800000, 1, 1);
-    // // mesh_9.rotate(3.571168e-02, 2);
-    // // RectangleMesh mesh_10(0.200000, 0.200000, 0.800000, 0.800000, 1, 1);
-    // // mesh_10.rotate(8.491293e-01, 2);
-    // // RectangleMesh mesh_11(0.200000, 0.200000, 0.800000, 0.800000, 1, 1);
-    // // mesh_11.rotate(9.339932e-01, 2);
-    // // RectangleMesh mesh_12(0.200000, 0.200000, 0.800000, 0.800000, 1, 1);
-    // // mesh_12.rotate(6.787352e-01, 2);
-    // // RectangleMesh mesh_13(0.200000, 0.200000, 0.800000, 0.800000, 1, 1);
-    // // mesh_13.rotate(7.577401e-01, 2);
-    // // RectangleMesh mesh_14(0.200000, 0.200000, 0.800000, 0.800000, 1, 1);
-    // // mesh_14.rotate(7.431325e-01, 2);
-    // // RectangleMesh mesh_15(0.200000, 0.200000, 0.800000, 0.800000, 1, 1);
-    // // mesh_15.rotate(3.922270e-01, 2);
-=======
+    // Create multimesh from three triangle meshes of the unit square
+
     // Many meshes, but not more than three overlap => this works
     UnitCubeMesh mesh_0(11, 12, 13);
     BoxMesh mesh_1(Point(0.1, 0.1, 0.1),    Point(0.9, 0.9, 0.9),    13, 11, 12);
@@ -416,694 +64,19 @@
     // BoxMesh mesh_2(Point(0.2, 0.2, 0.2),    Point(0.8, 0.8, 0.8),    3, 4, 3);
     // BoxMesh mesh_3(Point(0.8, 0.01, 0.01),  Point(0.9, 0.99, 0.99),  4, 2, 3);
     // BoxMesh mesh_4(Point(0.01, 0.01, 0.01), Point(0.02, 0.02, 0.02), 1, 1, 1);
->>>>>>> master:test/unit/multimesh/cpp/MultiMesh.cpp
-
+
+    // Build the multimesh
     MultiMesh multimesh;
     multimesh.add(mesh_0);
     multimesh.add(mesh_1);
     multimesh.add(mesh_2);
-    // multimesh.add(mesh_3);
-    // multimesh.add(mesh_4);
-    // multimesh.add(mesh_5);
-    // multimesh.add(mesh_6);
-    // multimesh.add(mesh_7);
-    // multimesh.add(mesh_8);
-    // multimesh.add(mesh_9);
-    // multimesh.add(mesh_10);
-    // multimesh.add(mesh_11);
-    // multimesh.add(mesh_12);
-    // multimesh.add(mesh_13);
-    // multimesh.add(mesh_14);
-    // multimesh.add(mesh_15);
+    multimesh.add(mesh_3);
+    multimesh.add(mesh_4);
     multimesh.build();
-
-
-
-    // UnitSquareMesh mesh_0(1, 1);
-    // RectangleMesh mesh_1(0.300000, 0.300000, 0.700000, 0.700000, 1, 1);
-    // mesh_1.rotate(5, 2);
-    // RectangleMesh mesh_2(0.300000, 0.300000, 0.700000, 0.700000, 1, 1);
-    // mesh_2.rotate(10, 2);
-    // RectangleMesh mesh_3(0.300000, 0.300000, 0.700000, 0.700000, 1, 1);
-    // mesh_3.rotate(15, 2);
-    // RectangleMesh mesh_4(0.300000, 0.300000, 0.700000, 0.700000, 1, 1);
-    // mesh_4.rotate(20, 2);
-    // RectangleMesh mesh_5(0.300000, 0.300000, 0.700000, 0.700000, 1, 1);
-    // mesh_5.rotate(25, 2);
-    // RectangleMesh mesh_6(0.300000, 0.300000, 0.700000, 0.700000, 1, 1);
-    // mesh_6.rotate(30, 2);
-    // RectangleMesh mesh_7(0.300000, 0.300000, 0.700000, 0.700000, 1, 1);
-    // mesh_7.rotate(35, 2);
-    // RectangleMesh mesh_8(0.300000, 0.300000, 0.700000, 0.700000, 1, 1);
-    // mesh_8.rotate(40, 2);
-    // RectangleMesh mesh_9(0.300000, 0.300000, 0.700000, 0.700000, 1, 1);
-    // mesh_9.rotate(45, 2);
-    // RectangleMesh mesh_10(0.300000, 0.300000, 0.700000, 0.700000, 1, 1);
-    // mesh_10.rotate(50, 2);
-
-    // MultiMesh multimesh;
-    // multimesh.add(mesh_0);
-    // multimesh.add(mesh_1);
-    // multimesh.add(mesh_2);
-    // multimesh.add(mesh_3);
-    // multimesh.add(mesh_4);
-    // multimesh.add(mesh_5);
-    // multimesh.add(mesh_6);
-    // multimesh.add(mesh_7);
-    // multimesh.add(mesh_8);
-    // multimesh.add(mesh_9);
-    // multimesh.add(mesh_10);
-    // multimesh.build();
-
-
-    // UnitSquareMesh mesh_0(1, 1);
-    // RectangleMesh mesh_1(0.2, 0.2, 0.8, 0.8, 1, 1);
-    // RectangleMesh mesh_2(0.3, 0.3, 0.7, 0.7, 1, 1);
-
-    // // Build the multimesh
-    // MultiMesh multimesh;
-    // multimesh.add(mesh_0);
-    // multimesh.add(mesh_1);
-    // multimesh.add(mesh_2);
-    // multimesh.build();
-
-
-    // UnitSquareMesh mesh_0(4, 4);
-    // RectangleMesh mesh_1(0.2, 0.2, 0.8, 0.8, 4, 4);
-    // mesh_1.rotate(10, 2);
-    // RectangleMesh mesh_2(0.2, 0.2, 0.8, 0.8, 4, 4);
-    // mesh_2.rotate(20, 2);
-    // RectangleMesh mesh_3(0.2, 0.2, 0.8, 0.8, 4, 4);
-    // mesh_3.rotate(30, 2);
-    // RectangleMesh mesh_4(0.2, 0.2, 0.8, 0.8, 4, 4);
-    // mesh_4.rotate(40, 2);
-    // RectangleMesh mesh_5(0.2, 0.2, 0.8, 0.8, 4, 4);
-    // mesh_5.rotate(50, 2);
-    // RectangleMesh mesh_6(0.2, 0.2, 0.8, 0.8, 4, 4);
-    // mesh_6.rotate(60, 2);
-    // RectangleMesh mesh_7(0.2, 0.2, 0.8, 0.8, 4, 4);
-    // mesh_7.rotate(70, 2);
-    // RectangleMesh mesh_8(0.2, 0.2, 0.8, 0.8, 4, 4);
-    // mesh_8.rotate(80, 2);
-    // RectangleMesh mesh_9(0.2, 0.2, 0.8, 0.8, 4, 4);
-    // mesh_9.rotate(90, 2);
-
-    // // Build the multimesh
-    // MultiMesh multimesh;
-    // multimesh.add(mesh_0);
-    // multimesh.add(mesh_1);
-    // multimesh.add(mesh_2);
-    // multimesh.add(mesh_3);
-    // multimesh.add(mesh_4);
-    // multimesh.add(mesh_5);
-    // multimesh.add(mesh_6);
-    // //multimesh.add(mesh_7);
-    // // multimesh.add(mesh_8);
-    // // multimesh.add(mesh_9);
-    // multimesh.build();
-
-
-
-    // UnitSquareMesh mesh_0(1, 1);
-    // RectangleMesh mesh_1(0.300000, 0.300000, 0.700000, 0.700000, 1, 1);
-    // mesh_1.rotate(5, 2);
-    // RectangleMesh mesh_2(0.300000, 0.300000, 0.700000, 0.700000, 1, 1);
-    // mesh_2.rotate(10, 2);
-    // RectangleMesh mesh_3(0.300000, 0.300000, 0.700000, 0.700000, 1, 1);
-    // mesh_3.rotate(15, 2);
-    // RectangleMesh mesh_4(0.300000, 0.300000, 0.700000, 0.700000, 1, 1);
-    // mesh_4.rotate(20, 2);
-    // RectangleMesh mesh_5(0.300000, 0.300000, 0.700000, 0.700000, 1, 1);
-    // mesh_5.rotate(25, 2);
-    // RectangleMesh mesh_6(0.300000, 0.300000, 0.700000, 0.700000, 1, 1);
-    // mesh_6.rotate(30, 2);
-    // RectangleMesh mesh_7(0.300000, 0.300000, 0.700000, 0.700000, 1, 1);
-    // mesh_7.rotate(35, 2);
-    // RectangleMesh mesh_8(0.300000, 0.300000, 0.700000, 0.700000, 1, 1);
-    // mesh_8.rotate(40, 2);
-    // RectangleMesh mesh_9(0.300000, 0.300000, 0.700000, 0.700000, 1, 1);
-    // mesh_9.rotate(45, 2);
-    // RectangleMesh mesh_10(0.300000, 0.300000, 0.700000, 0.700000, 1, 1);
-    // mesh_10.rotate(50, 2);
-
-    // MultiMesh multimesh;
-    // multimesh.add(mesh_0);
-    // multimesh.add(mesh_1);
-    // multimesh.add(mesh_2);
-    // multimesh.add(mesh_3);
-    // multimesh.add(mesh_4);
-    // multimesh.add(mesh_5);
-    // multimesh.add(mesh_6);
-    // multimesh.add(mesh_7);
-    // multimesh.add(mesh_8);
-    // multimesh.add(mesh_9);
-    // multimesh.add(mesh_10);
-    // multimesh.build();
-
-
-    // UnitSquareMesh mesh_0(1, 1);
-    // RectangleMesh mesh_1(0.200000, 0.200000, 0.800000, 0.800000, 1, 1);
-    // mesh_1.rotate(6, 2);
-    // RectangleMesh mesh_2(0.200000, 0.200000, 0.800000, 0.800000, 1, 1);
-    // mesh_2.rotate(12, 2);
-    // RectangleMesh mesh_3(0.200000, 0.200000, 0.800000, 0.800000, 1, 1);
-    // mesh_3.rotate(18, 2);
-    // RectangleMesh mesh_4(0.200000, 0.200000, 0.800000, 0.800000, 1, 1);
-    // mesh_4.rotate(24, 2);
-    // RectangleMesh mesh_5(0.200000, 0.200000, 0.800000, 0.800000, 1, 1);
-    // mesh_5.rotate(30, 2);
-    // RectangleMesh mesh_6(0.200000, 0.200000, 0.800000, 0.800000, 1, 1);
-    // mesh_6.rotate(36, 2);
-    // RectangleMesh mesh_7(0.200000, 0.200000, 0.800000, 0.800000, 1, 1);
-    // mesh_7.rotate(42, 2);
-    // RectangleMesh mesh_8(0.200000, 0.200000, 0.800000, 0.800000, 1, 1);
-    // mesh_8.rotate(48, 2);
-    // RectangleMesh mesh_9(0.200000, 0.200000, 0.800000, 0.800000, 1, 1);
-    // mesh_9.rotate(54, 2);
-    // RectangleMesh mesh_10(0.200000, 0.200000, 0.800000, 0.800000, 1, 1);
-    // mesh_10.rotate(60, 2);
-    // RectangleMesh mesh_11(0.200000, 0.200000, 0.800000, 0.800000, 1, 1);
-    // mesh_11.rotate(66, 2);
-    // RectangleMesh mesh_12(0.200000, 0.200000, 0.800000, 0.800000, 1, 1);
-    // mesh_12.rotate(72, 2);
-    // RectangleMesh mesh_13(0.200000, 0.200000, 0.800000, 0.800000, 1, 1);
-    // mesh_13.rotate(78, 2);
-    // RectangleMesh mesh_14(0.200000, 0.200000, 0.800000, 0.800000, 1, 1);
-    // mesh_14.rotate(84, 2);
-    // RectangleMesh mesh_15(0.200000, 0.200000, 0.800000, 0.800000, 1, 1);
-    // mesh_15.rotate(90, 2);
-
-    // MultiMesh multimesh;
-    // multimesh.add(mesh_0);
-    // multimesh.add(mesh_1);
-    // multimesh.add(mesh_2);
-    // multimesh.add(mesh_3);
-    // multimesh.add(mesh_4);
-    // multimesh.add(mesh_5);
-    // multimesh.add(mesh_6);
-    // multimesh.add(mesh_7);
-    // multimesh.add(mesh_8);
-    // multimesh.add(mesh_9);
-    // multimesh.add(mesh_10);
-    // multimesh.add(mesh_11);
-    // // multimesh.add(mesh_12);
-    // // multimesh.add(mesh_13);
-    // // multimesh.add(mesh_14);
-    // //multimesh.add(mesh_15);
-    // multimesh.build();
-
-
-
-    // UnitSquareMesh mesh_0(1, 1);
-    // RectangleMesh mesh_1(0.2, 0.2, 0.8, 0.8, 1, 1);
-    // RectangleMesh mesh_2(0.2, 0.2, 0.8, 0.8, 1, 1);
-    // mesh_2.rotate(1, 2);
-    // RectangleMesh mesh_3(0.2, 0.2, 0.8, 0.8, 1, 1);
-    // mesh_3.rotate(2, 2);
-    // RectangleMesh mesh_4(0.2, 0.2, 0.8, 0.8, 1, 1);
-    // mesh_4.rotate(3, 2);
-    // RectangleMesh mesh_5(0.2, 0.2, 0.8, 0.8, 1, 1);
-    // mesh_5.rotate(4, 2);
-    // RectangleMesh mesh_6(0.2, 0.2, 0.8, 0.8, 1, 1);
-    // mesh_6.rotate(5, 2);
-    // RectangleMesh mesh_7(0.2, 0.2, 0.8, 0.8, 1, 1);
-    // mesh_7.rotate(6, 2);
-    // RectangleMesh mesh_8(0.2, 0.2, 0.8, 0.8, 1, 1);
-    // mesh_8.rotate(7, 2);
-    // RectangleMesh mesh_9(0.2, 0.2, 0.8, 0.8, 1, 1);
-    // mesh_9.rotate(8, 2);
-    // RectangleMesh mesh_10(0.2, 0.2, 0.8, 0.8, 1, 1);
-    // mesh_10.rotate(9, 2);
-    // RectangleMesh mesh_11(0.2, 0.2, 0.8, 0.8, 1, 1);
-    // mesh_11.rotate(10, 2);
-    // RectangleMesh mesh_12(0.2, 0.2, 0.8, 0.8, 1, 1);
-    // mesh_12.rotate(11, 2);
-    // RectangleMesh mesh_13(0.2, 0.2, 0.8, 0.8, 1, 1);
-    // mesh_13.rotate(12, 2);
-    // RectangleMesh mesh_14(0.2, 0.2, 0.8, 0.8, 1, 1);
-    // mesh_14.rotate(13, 2);
-    // RectangleMesh mesh_15(0.2, 0.2, 0.8, 0.8, 1, 1);
-    // mesh_15.rotate(14, 2);
-
-    // MultiMesh multimesh;
-    // multimesh.add(mesh_0);
-    // multimesh.add(mesh_1);
-    // multimesh.add(mesh_2);
-    // multimesh.add(mesh_3);
-    // multimesh.add(mesh_4);
-    // // multimesh.add(mesh_5);
-    // // multimesh.add(mesh_6);
-    // // multimesh.add(mesh_7);
-    // // multimesh.add(mesh_8);
-    // // multimesh.add(mesh_9);
-    // // multimesh.add(mesh_10);
-    // // multimesh.add(mesh_11);
-    // // multimesh.add(mesh_12);
-    // // multimesh.add(mesh_13);
-    // // multimesh.add(mesh_14);
-    // // multimesh.add(mesh_15);
-    // multimesh.build();
-
-    // UnitSquareMesh mesh_0(1, 1);
-    // RectangleMesh mesh_1(0.814724, 0.126987, 0.905792, 0.913376, 1, 1);
-    // RectangleMesh mesh_2(0.957507, 0.157613, 0.964889, 0.970593, 1, 1);
-    // RectangleMesh mesh_3(0.421761, 0.792207, 0.915736, 0.959492, 1, 1);
-    // RectangleMesh mesh_4(0.186873, 0.445586, 0.489764, 0.646313, 1, 1);
-    // RectangleMesh mesh_5(0.709365, 0.276025, 0.754687, 0.679703, 1, 1);
-    // RectangleMesh mesh_6(0.162182, 0.311215, 0.794285, 0.528533, 1, 1);
-    // RectangleMesh mesh_7(0.165649, 0.262971, 0.601982, 0.654079, 1, 1);
-    // RectangleMesh mesh_8(0.228977, 0.152378, 0.913337, 0.825817, 1, 1);
-    // RectangleMesh mesh_9(0.538342, 0.078176, 0.996135, 0.442678, 1, 1);
-    // RectangleMesh mesh_10(0.106653, 0.004634, 0.961898, 0.774910, 1, 1);
-    // RectangleMesh mesh_11(0.817303, 0.084436, 0.868695, 0.399783, 1, 1);
-    // RectangleMesh mesh_12(0.259870, 0.431414, 0.800068, 0.910648, 1, 1);
-    // RectangleMesh mesh_13(0.096455, 0.942051, 0.131973, 0.956135, 1, 1);
-    // RectangleMesh mesh_14(0.296676, 0.424167, 0.318778, 0.507858, 1, 1);
-    // RectangleMesh mesh_15(0.098712, 0.335357, 0.261871, 0.679728, 1, 1);
-    // RectangleMesh mesh_16(0.136553, 0.106762, 0.721227, 0.653757, 1, 1);
-    // RectangleMesh mesh_17(0.494174, 0.715037, 0.779052, 0.903721, 1, 1);
-    // RectangleMesh mesh_18(0.059619, 0.042431, 0.681972, 0.071445, 1, 1);
-    // RectangleMesh mesh_19(0.432392, 0.083470, 0.825314, 0.133171, 1, 1);
-    // RectangleMesh mesh_20(0.269119, 0.547871, 0.422836, 0.942737, 1, 1);
-    // RectangleMesh mesh_21(0.417744, 0.301455, 0.983052, 0.701099, 1, 1);
-    // RectangleMesh mesh_22(0.190433, 0.460726, 0.368917, 0.981638, 1, 1);
-    // RectangleMesh mesh_23(0.068806, 0.530864, 0.319600, 0.654446, 1, 1);
-    // RectangleMesh mesh_24(0.407619, 0.718359, 0.819981, 0.968649, 1, 1);
-    // RectangleMesh mesh_25(0.153657, 0.440085, 0.281005, 0.527143, 1, 1);
-    // // RectangleMesh mesh_26(0.457424, 0.518052, 0.875372, 0.943623, 1, 1);
-    // // RectangleMesh mesh_27(0.637709, 0.240707, 0.957694, 0.676122, 1, 1);
-    // // RectangleMesh mesh_28(0.341125, 0.191745, 0.607389, 0.738427, 1, 1);
-    // // RectangleMesh mesh_29(0.242850, 0.269062, 0.917424, 0.765500, 1, 1);
-    // // RectangleMesh mesh_30(0.188662, 0.091113, 0.287498, 0.576209, 1, 1);
-    // // RectangleMesh mesh_31(0.647618, 0.635787, 0.679017, 0.945174, 1, 1);
-    // // RectangleMesh mesh_32(0.479463, 0.544716, 0.639317, 0.647311, 1, 1);
-    // // RectangleMesh mesh_33(0.543886, 0.522495, 0.721047, 0.993705, 1, 1);
-    // // RectangleMesh mesh_34(0.404580, 0.365816, 0.448373, 0.763505, 1, 1);
-    // // RectangleMesh mesh_35(0.627896, 0.932854, 0.771980, 0.972741, 1, 1);
-    // // RectangleMesh mesh_36(0.044454, 0.242785, 0.754933, 0.442402, 1, 1);
-    // // RectangleMesh mesh_37(0.327565, 0.438645, 0.671264, 0.833501, 1, 1);
-    // // RectangleMesh mesh_38(0.199863, 0.748706, 0.406955, 0.825584, 1, 1);
-    // // RectangleMesh mesh_39(0.582791, 0.879014, 0.815397, 0.988912, 1, 1);
-    // // RectangleMesh mesh_40(0.000522, 0.612566, 0.865439, 0.989950, 1, 1);
-    // // RectangleMesh mesh_41(0.498094, 0.574661, 0.900852, 0.845178, 1, 1);
-    // // RectangleMesh mesh_42(0.083483, 0.660945, 0.625960, 0.729752, 1, 1);
-    // // RectangleMesh mesh_43(0.552291, 0.031991, 0.629883, 0.614713, 1, 1);
-    // // RectangleMesh mesh_44(0.123084, 0.146515, 0.205494, 0.189072, 1, 1);
-    // // RectangleMesh mesh_45(0.042652, 0.281867, 0.635198, 0.538597, 1, 1);
-    // // RectangleMesh mesh_46(0.123932, 0.852998, 0.490357, 0.873927, 1, 1);
-    // // RectangleMesh mesh_47(0.105709, 0.166460, 0.142041, 0.620959, 1, 1);
-    // // RectangleMesh mesh_48(0.467068, 0.025228, 0.648198, 0.842207, 1, 1);
-    // // RectangleMesh mesh_49(0.559033, 0.347879, 0.854100, 0.446027, 1, 1);
-    // // RectangleMesh mesh_50(0.706917, 0.287849, 0.999492, 0.414523, 1, 1);
-
-    // MultiMesh multimesh;
-    // multimesh.add(mesh_0);
-    // multimesh.add(mesh_1);
-    // multimesh.add(mesh_2);
-    // multimesh.add(mesh_3);
-    // multimesh.add(mesh_4);
-    // multimesh.add(mesh_5);
-    // multimesh.add(mesh_6);
-    // multimesh.add(mesh_7);
-    // multimesh.add(mesh_8);
-    // multimesh.add(mesh_9);
-    // multimesh.add(mesh_10);
-    // multimesh.add(mesh_11);
-    // multimesh.add(mesh_12);
-    // multimesh.add(mesh_13);
-    // multimesh.add(mesh_14);
-    // multimesh.add(mesh_15);
-    // multimesh.add(mesh_16);
-    // multimesh.add(mesh_17);
-    // multimesh.add(mesh_18);
-    // multimesh.add(mesh_19);
-    // multimesh.add(mesh_20);
-    // multimesh.add(mesh_21);
-    // multimesh.add(mesh_22);
-    // multimesh.add(mesh_23);
-    // multimesh.add(mesh_24);
-    // multimesh.add(mesh_25);
-    // // multimesh.add(mesh_26);
-    // // multimesh.add(mesh_27);
-    // // multimesh.add(mesh_28);
-    // // multimesh.add(mesh_29);
-    // // multimesh.add(mesh_30);
-    // // multimesh.add(mesh_31);
-    // // multimesh.add(mesh_32);
-    // // multimesh.add(mesh_33);
-    // // multimesh.add(mesh_34);
-    // // multimesh.add(mesh_35);
-    // // multimesh.add(mesh_36);
-    // // multimesh.add(mesh_37);
-    // // multimesh.add(mesh_38);
-    // // multimesh.add(mesh_39);
-    // // multimesh.add(mesh_40);
-    // // multimesh.add(mesh_41);
-    // // multimesh.add(mesh_42);
-    // // multimesh.add(mesh_43);
-    // // multimesh.add(mesh_44);
-    // // multimesh.add(mesh_45);
-    // // multimesh.add(mesh_46);
-    // // multimesh.add(mesh_47);
-    // // multimesh.add(mesh_48);
-    // // multimesh.add(mesh_49);
-    // // multimesh.add(mesh_50);
-    // multimesh.build();
-
-
-    // UnitSquareMesh mesh_0(1, 1);
-    // RectangleMesh mesh_1(0.200000, 0.200000, 0.800000, 0.800000, 1, 1);
-    // RectangleMesh mesh_2(0.200001, 0.200001, 0.800001, 0.800001, 1, 1);
-    // RectangleMesh mesh_3(0.200002, 0.200002, 0.800002, 0.800002, 1, 1);
-    // RectangleMesh mesh_4(0.200003, 0.200003, 0.800003, 0.800003, 1, 1);
-    // RectangleMesh mesh_5(0.200004, 0.200004, 0.800004, 0.800004, 1, 1);
-    // RectangleMesh mesh_6(0.200005, 0.200005, 0.800005, 0.800005, 1, 1);
-    // RectangleMesh mesh_7(0.200006, 0.200006, 0.800006, 0.800006, 1, 1);
-    // RectangleMesh mesh_8(0.200007, 0.200007, 0.800007, 0.800007, 1, 1);
-    // RectangleMesh mesh_9(0.200008, 0.200008, 0.800008, 0.800008, 1, 1);
-    // RectangleMesh mesh_10(0.200009, 0.200009, 0.800009, 0.800009, 1, 1);
-    // RectangleMesh mesh_11(0.200010, 0.200010, 0.800010, 0.800010, 1, 1);
-    // RectangleMesh mesh_12(0.200011, 0.200011, 0.800011, 0.800011, 1, 1);
-    // RectangleMesh mesh_13(0.200012, 0.200012, 0.800012, 0.800012, 1, 1);
-    // RectangleMesh mesh_14(0.200013, 0.200013, 0.800013, 0.800013, 1, 1);
-    // RectangleMesh mesh_15(0.200014, 0.200014, 0.800014, 0.800014, 1, 1);
-
-    // MultiMesh multimesh;
-    // multimesh.add(mesh_0);
-    // multimesh.add(mesh_1);
-    // multimesh.add(mesh_2);
-    // multimesh.add(mesh_3);
-    // multimesh.add(mesh_4);
-    // multimesh.add(mesh_5);
-    // multimesh.add(mesh_6);
-    // multimesh.add(mesh_7);
-    // multimesh.add(mesh_8);
-    // multimesh.add(mesh_9);
-    // multimesh.add(mesh_10);
-    // multimesh.add(mesh_11);
-    // multimesh.add(mesh_12);
-    // multimesh.add(mesh_13);
-    // multimesh.add(mesh_14);
-    // multimesh.add(mesh_15);
-    // multimesh.build();
-
-    // Parameters p;
-    // p("multimesh")["quadrature_order"] = 6;
-
-    // MultiMeshFunctionSpace W;
-    // W.parameters("multimesh")["quadrature_order"] = 6;
-
-
-    tools::dolfin_write_medit_triangles("multimesh",multimesh);
-    // for (std::size_t part = 0; part < multimesh.num_parts(); part++)
-    // {
-    //   tools::write_vtu_hack("mesh",*multimesh.part(part),part);
-    //   // std::stringstream ss; ss << part;
-    //   // File file("mesh"+ss.str()+".vtk");
-    //   // file << *multimesh.part(part);
-    // }
-
 
     // Exact volume is known
     const double exact_volume = 1;
-    const double volume = compute_volume(multimesh, exact_volume);
-
-    CPPUNIT_ASSERT_DOUBLES_EQUAL(exact_volume, volume, DOLFIN_EPS_LARGE);
-  }
-
-
-  // void test_multiple_meshes_quadrature()
-  // {
-  //   set_log_level(DEBUG);
-
-  //   // Create multimesh from three triangle meshes of the unit square
-
-  //   // // Many meshes, but not more than three overlap => this works
-  //   // UnitCubeMesh mesh_0(11, 12, 13);
-  //   // BoxMesh mesh_1(0.1, 0.1, 0.1,    0.9, 0.9, 0.9,     13, 11, 12);
-  //   // BoxMesh mesh_2(0.2, 0.2, 0.2,    0.95, 0.95, 0.8,   11, 13, 11);
-  //   // BoxMesh mesh_3(0.94, 0.01, 0.01,  0.98, 0.99, 0.99, 1, 11, 11);
-  //   // BoxMesh mesh_4(0.01, 0.01, 0.01, 0.02, 0.02, 0.02,  1, 1, 1);
-
-  //   // Completely nested 2D: can't do no more than three meshes
-  //   UnitSquareMesh mesh_0(1, 1);
-  //   RectangleMesh mesh_1(0.1, 0.1, 0.9, 0.9, 1, 1);
-  //   RectangleMesh mesh_2(0.2, 0.2, 0.8, 0.8, 1, 1);
-  //   // RectangleMesh mesh_3(0.3, 0.3, 0.7, 0.7, 1, 1);
-  //   // RectangleMesh mesh_4(0.4, 0.4, 0.6, 0.6, 1, 1);
-
-  //   // // Completely nested 3D: can't do no more than three meshes
-  //   // UnitCubeMesh mesh_0(2, 3, 4);
-  //   // BoxMesh mesh_1(0.1, 0.1, 0.1,    0.9, 0.9, 0.9,   4, 3, 2);
-  //   // BoxMesh mesh_2(0.2, 0.2, 0.2,    0.8, 0.8, 0.8,   3, 4, 3);
-  //   // BoxMesh mesh_3(0.8, 0.01, 0.01,  0.9, 0.99, 0.99,  4, 2, 3);
-  //   // BoxMesh mesh_4(0.01, 0.01, 0.01, 0.02, 0.02, 0.02, 1, 1, 1);
-
-
-  //   // Build the multimesh
-  //   MultiMesh multimesh;
-  //   multimesh.add(mesh_0);
-  //   multimesh.add(mesh_1);
-  //   multimesh.add(mesh_2);
-  //   // multimesh.add(mesh_3);
-  //   // multimesh.add(mesh_4);
-  //   multimesh.build();
-
-  //   // Exact volume is known
-  //   const double exact_volume = 1;
-  //   double volume = 0;
-
-  //   // Sum contribution from all parts
-  //   std::cout << "Sum contributions\n";
-  //   for (std::size_t part = 0; part < multimesh.num_parts(); part++)
-  //   {
-  //     std::cout << "% part " << part;
-  //     double part_volume = 0;
-
-  //     // Uncut cell volume given by function volume
-  //     const auto uncut_cells = multimesh.uncut_cells(part);
-  //     for (auto it = uncut_cells.begin(); it != uncut_cells.end(); ++it)
-  //     {
-  //       const Cell cell(*multimesh.part(part), *it);
-  //       volume += cell.volume();
-  //       part_volume += cell.volume();
-  //     }
-
-  //     std::cout << "\t uncut volume "<< part_volume<<' ';
-
-  //     // Cut cell volume given by quadrature rule
-  //     const auto& cut_cells = multimesh.cut_cells(part);
-  //     for (auto it = cut_cells.begin(); it != cut_cells.end(); ++it)
-  //     {
-  //       const auto& qr = multimesh.quadrature_rule_cut_cell(part, *it);
-  //       for (std::size_t i = 0; i < qr.second.size(); ++i)
-  //       {
-  //         volume += qr.second[i];
-  //         part_volume += qr.second[i];
-  //       }
-  //     }
-  //     std::cout << "\ttotal volume " << part_volume<< std::endl;
-  //   }
-
-  //   std::cout<<std::setprecision(13) << "exact volume " << exact_volume<<'\n'
-  //             << "volume " << volume<<std::endl;
-  //   CPPUNIT_ASSERT_DOUBLES_EQUAL(exact_volume, volume, DOLFIN_EPS_LARGE);
-  // }
-
-
-  void test_multiple_meshes_interface_quadrature()
-  {
-    // MultiMesh multimesh;
-    // UnitSquareMesh mesh_0(1, 1);
-    // multimesh.add(mesh_0);
-    // File("mesh_0.xml") << mesh_0;
-
-    // RectangleMesh mesh_1(0.1, 0.1, 0.9, 0.9, 1, 1);
-    // multimesh.add(mesh_1);
-    // double exact_area = 4*(0.9-0.1); // mesh0 and mesh1
-    // File("mesh_1.xml") << mesh_1;
-
-    // RectangleMesh mesh_2(0.2, 0.2, 0.8, 0.8, 1, 1);
-    // multimesh.add(mesh_2);
-    // exact_area += 4*(0.8-0.2); // mesh1 and mesh2
-    // File("mesh_2.xml") << mesh_2;
-
-    // RectangleMesh mesh_3(0.3, 0.3, 0.7, 0.7, 1, 1);
-    // multimesh.add(mesh_3);
-    // exact_area += 4*(0.7-0.3); // mesh2 and mesh3
-    // File("mesh_3.xml") << mesh_3;
-
-    MultiMesh multimesh;
-    MeshEditor me;
-    const std::size_t N = 10;
-    std::vector<Mesh> meshes(N);
-    double exact_area = 0;
-    for (std::size_t i = 0; i < N; ++i)
-    {
-      me.open(meshes[i], 2, 2);
-      me.init_vertices(3);
-      me.init_cells(1);
-      const double a = 0.01;
-      const Point p0(a*i, a*i);
-      const Point p1(1-2*a*i, a*i);
-      const Point p2(a*i, 1-2*a*i);
-      me.add_vertex(0, p0);
-      me.add_vertex(1, p1);
-      me.add_vertex(2, p2);
-      me.add_cell(0, 0, 1, 2);
-      me.close();
-      multimesh.add(meshes[i]);
-      const std::vector<double>& x=meshes[i].coordinates();
-      if (i > 0)
-	exact_area += p0.distance(p1) + p0.distance(p2) + p1.distance(p2);
-    }
-    multimesh.build();
-    tools::dolfin_write_medit_triangles("multimesh",multimesh);
-
-    const double area = compute_interface_area(multimesh, exact_area);
-    const double e = std::abs(area - exact_area);
-    std::cout << std::setprecision(15)
-	      << "area = " << area << '\n'
-	      << "error = " << e << '\n';
-    CPPUNIT_ASSERT_DOUBLES_EQUAL(exact_area, area, DOLFIN_EPS_LARGE);
-
-
-
-    // // Sum contribution from all parts
-    // std::cout << "\n\n Sum up\n\n";
-    // double volume = 0;
-    // for (std::size_t part = 0; part < multimesh.num_parts(); part++)
-    // {
-    //   std::cout << "% part " << part << '\n';
-    //   double part_volume = 0;
-
-    //   const auto& quadrature_rules = multimesh.quadrature_rule_interface(part);
-
-    //   // Get collision map
-    //   const auto& cmap = multimesh.collision_map_cut_cells(part);
-    //   for (auto it = cmap.begin(); it != cmap.end(); ++it)
-    //   {
-    //     const unsigned int cut_cell_index = it->first;
-
-    //     // Iterate over cutting cells
-    //     const auto& cutting_cells = it->second;
-    //     for (auto jt = cutting_cells.begin(); jt != cutting_cells.end(); jt++)
-    //     {
-    //       //const std::size_t cutting_part = jt->first;
-    //       //const std::size_t cutting_cell_index = jt->second;
-
-    //       // Get quadrature rule for interface part defined by
-    //       // intersection of the cut and cutting cells
-    //       const std::size_t k = jt - cutting_cells.begin();
-    //       dolfin_assert(k < quadrature_rules.at(cut_cell_index).size());
-    //       const auto& qr = quadrature_rules.at(cut_cell_index)[k];
-
-    //       for (std::size_t j = 0; j < qr.second.size(); ++j)
-    //       {
-    //         volume += qr.second[j];
-    //         part_volume += qr.second[j];
-    //       }
-
-    //     }
-    //   }
-
-    //   const double volume = compute_volume(multimesh, exact_volume);
-    //   const double e = std::abs(volume - exact_volume);
-    //   max_error = std::max(e, max_error);
-    //   std::cout << std::setprecision(15)
-    // 		<< "v = " << v << '\n'
-    // 		<< "m = " << m << '\n'
-    // 		<< "n = " << n << '\n'
-    // 		<< "volume = " << volume << '\n'
-    // 		<< "error = " << e << '\n'
-    // 		<< "max error = " << max_error << '\n';
-
-    //   std::cout<<"part volume " << part_volume<<std::endl;
-    // }
-
-
-    // std::cout << "exact volume " << exact_volume<<'\n'
-    //           << "volume " << volume<<std::endl;
-    // CPPUNIT_ASSERT_DOUBLES_EQUAL(exact_volume, volume, DOLFIN_EPS_LARGE);
-  }
-
-
-
-
-  //------------------------------------------------------------------------------
-  void test_exclusion_inclusion_small_angle()
-  {
-    //set_log_level(DEBUG);
-
-    exactinit();
-
-    std::stringstream ss;
-    ss << "angle_output_90.txt";
-    std::ofstream file(ss.str());
-    if (!file.good()) { std::cout << ss.str() << " not ok" << std::endl; exit(0); }
-    file.precision(15);
-
-    std::vector<double> angles;
-    double v = 100;
-    while (v > 1e-17)
-    {
-      angles.push_back(v);
-      v /= 10;
-    }
-    //angles.push_back(1e-7);
-    // for (std::size_t i = 1; i < 90; ++i)
-    // 	angles.push_back(i);
-
-    double max_error = -1;
-
-    for (const auto v: angles)
-    {
-      std::cout << "--------------------------------------\n"
-		<< "try v = " << v << std::endl;
-      for (std::size_t m = 1; m <= 100; ++m)
-	for (std::size_t n = 1; n <= 100; ++n)
-	{
-	  UnitSquareMesh mesh_0(m, n);
-	  RectangleMesh mesh_1(0.2, 0.2, 0.8, 0.8, m, n);
-	  mesh_1.rotate(v, 2);
-
-	  MultiMesh multimesh;
-	  multimesh.add(mesh_0);
-	  multimesh.add(mesh_1);
-	  multimesh.build();
-
-	  tools::dolfin_write_medit_triangles("multimesh",multimesh);
-
-	  const double exact_volume = 1;
-	  const double volume = compute_volume(multimesh, exact_volume);
-	  const double e = std::abs(volume - exact_volume);
-	  max_error = std::max(e, max_error);
-	  std::cout << std::setprecision(15)
-		    << "v = " << v << '\n'
-		    << "m = " << m << '\n'
-		    << "n = " << n << '\n'
-		    << "volume = " << volume << '\n'
-		    << "error = " << e << '\n'
-		    << "max error = " << max_error << '\n';
-	  file << v <<' '<< m<<' '<<n<<' '<<volume << ' '<<e << std::endl;
-
-	  //CPPUNIT_ASSERT_DOUBLES_EQUAL(exact_volume, volume, DOLFIN_EPS_LARGE);
-	}
-    }
-  }
-
-
-  double compute_volume(const MultiMesh& multimesh,
-			double exact_volume) const
-  {
-    std::cout << '\n';
-
     double volume = 0;
-    std::vector<double> all_volumes;
-
-    std::ofstream file("quadrature.txt");
-    if (!file.good()) { std::cout << "file not good\n"; exit(0); }
-    file.precision(20);
 
     // Sum contribution from all parts
     std::cout << "Sum contributions\n";
@@ -1111,7 +84,6 @@
     {
       std::cout << "% part " << part;
       double part_volume = 0;
-      std::vector<double> status(multimesh.part(part)->num_cells(), 0);
 
       // Uncut cell volume given by function volume
       const auto uncut_cells = multimesh.uncut_cells(part);
@@ -1119,13 +91,10 @@
       {
         const Cell cell(*multimesh.part(part), *it);
         volume += cell.volume();
-	//std::cout << std::setprecision(20) << cell.volume() <<'\n';
         part_volume += cell.volume();
-	status[*it] = 1;
-	//file << "0 0 "<< cell.volume() << '\n';
       }
 
-      std::cout << "\t uncut volume "<< part_volume << ' ';
+      std::cout << "\t uncut volume "<< part_volume<<' ';
 
       // Cut cell volume given by quadrature rule
       const auto& cut_cells = multimesh.cut_cells(part);
@@ -1134,37 +103,18 @@
         const auto& qr = multimesh.quadrature_rule_cut_cell(part, *it);
         for (std::size_t i = 0; i < qr.second.size(); ++i)
         {
-	  file << qr.first[2*i]<<' '<<qr.first[2*i+1]<<' '<<qr.second[i]<<'\n';
           volume += qr.second[i];
           part_volume += qr.second[i];
-	  //std::cout << qr.first[2*i]<<' '<<qr.first[2*i+1]<<'\n';
         }
-	status[*it] = 2;
       }
-      std::cout << "\ttotal volume " << part_volume << std::endl;
-      all_volumes.push_back(part_volume);
-
-      tools::dolfin_write_medit_triangles("status",*multimesh.part(part),part,&status);
-
+      std::cout << "\ttotal volume " << part_volume<< std::endl;
     }
-    file.close();
-
-    return volume;
+
+    std::cout<<std::setprecision(13) << "exact volume " << exact_volume<<'\n'
+              << "volume " << volume<<std::endl;
+    CPPUNIT_ASSERT_DOUBLES_EQUAL(exact_volume, volume, DOLFIN_EPS_LARGE);
   }
 
-<<<<<<< HEAD:test/unit/mesh/cpp/MultiMesh.cpp
-  double compute_interface_area(const MultiMesh& multimesh,
-				double exact_area) const
-  {
-    std::cout << '\n';
-
-    double area = 0;
-    std::vector<double> all_areas;
-
-    std::ofstream file("quadrature.txt");
-    if (!file.good()) { std::cout << "file not good\n"; exit(0); }
-    file.precision(20);
-=======
   void test_multiple_meshes_interface_quadrature()
   {
     // // These three meshes are ok
@@ -1300,72 +250,52 @@
     //multimesh.add(mesh_3);
     //multimesh.add(mesh_4);
     multimesh.build();
->>>>>>> master:test/unit/multimesh/cpp/MultiMesh.cpp
 
     // Sum contribution from all parts
-    std::cout << "Sum contributions\n";
+    std::cout << "\n\n Sum up\n\n";
+    double volume = 0;
     for (std::size_t part = 0; part < multimesh.num_parts(); part++)
     {
-      std::cout << "% part " << part << std::endl;
-      double part_area = 0;
+      std::cout << "% part " << part << '\n';
+      double part_volume = 0;
+
       const auto& quadrature_rules = multimesh.quadrature_rule_interface(part);
-
-      // // Uncut cell area given by function area
-      // const auto uncut_cells = multimesh.uncut_cells(part);
-      // for (auto it = uncut_cells.begin(); it != uncut_cells.end(); ++it)
-      // {
-      //   const Cell cell(*multimesh.part(part), *it);
-      //   area += cell.area();
-      // 	//std::cout << std::setprecision(20) << cell.area() <<'\n';
-      //   part_area += cell.area();
-      // 	status[*it] = 1;
-      // 	//file << "0 0 "<< cell.area() << '\n';
-      // }
-
-      // std::cout << "\t uncut area "<< part_area << ' ';
-
 
       // Get collision map
       const auto& cmap = multimesh.collision_map_cut_cells(part);
       for (auto it = cmap.begin(); it != cmap.end(); ++it)
       {
-	const unsigned int cut_cell_index = it->first;
-	const auto& cutting_cells = it->second;
-
-	// Iterate over cutting cells
-	for (auto jt = cutting_cells.begin(); jt != cutting_cells.end(); jt++)
-	{
-	  // Get quadrature rule for interface part defined by
-	  // intersection of the cut and cutting cells
-	  const std::size_t k = jt - cutting_cells.begin();
-	  std::cout << cut_cell_index << ' ' << k <<' ' << std::flush
-		    << quadrature_rules.size() << ' '
-		    << quadrature_rules.at(cut_cell_index).size() << "   " << std::flush;
-	  dolfin_assert(k < quadrature_rules.at(cut_cell_index).size());
-	  const auto& qr = quadrature_rules.at(cut_cell_index)[k];
-	  std::stringstream ss;
-	  for (std::size_t i = 0; i < qr.second.size(); ++i)
-	  {
-	    file << qr.first[2*i]<<' '<<qr.first[2*i+1]<<' '<<qr.second[i]<<'\n';
-	    std::cout << qr.second[i]<<' ';
-	    area += qr.second[i];
-	    part_area += qr.second[i];
-	    //std::cout << qr.first[2*i]<<' '<<qr.first[2*i+1]<<'\n';
-	  }
-	  std::cout << std::endl;
-	}
+        const unsigned int cut_cell_index = it->first;
+
+        // Iterate over cutting cells
+        const auto& cutting_cells = it->second;
+        for (auto jt = cutting_cells.begin(); jt != cutting_cells.end(); jt++)
+        {
+          //const std::size_t cutting_part = jt->first;
+          //const std::size_t cutting_cell_index = jt->second;
+
+          // Get quadrature rule for interface part defined by
+          // intersection of the cut and cutting cells
+          const std::size_t k = jt - cutting_cells.begin();
+          dolfin_assert(k < quadrature_rules.at(cut_cell_index).size());
+          const auto& qr = quadrature_rules.at(cut_cell_index)[k];
+
+          for (std::size_t j = 0; j < qr.second.size(); ++j)
+          {
+            volume += qr.second[j];
+            part_volume += qr.second[j];
+          }
+
+        }
       }
-      std::cout << "\ttotal area " << part_area << std::endl;
-      all_areas.push_back(part_area);
+
+      std::cout<<"part volume " << part_volume<<std::endl;
     }
-    file.close();
-
-    return area;
+
+    std::cout << "exact volume " << exact_volume<<'\n'
+              << "volume " << volume<<std::endl;
+    CPPUNIT_ASSERT_DOUBLES_EQUAL(exact_volume, volume, DOLFIN_EPS_LARGE);
   }
-
-
-
-
 
   void test_assembly()
   {
