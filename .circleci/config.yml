--- conflicted
+++ resolved
@@ -4,7 +4,7 @@
             pip3 install git+https://bitbucket.org/fenics-project/fiat.git --upgrade
             pip3 install git+https://bitbucket.org/fenics-project/ufl.git --upgrade
             pip3 install git+https://bitbucket.org/fenics-project/dijitso.git --upgrade
-            pip3 install git+https://github.com/FEniCS/ffcx@chris/tidy-up-2  --upgrade
+            pip3 install git+https://github.com/FEniCS/ffcx@chris/remove-more-old-graph --upgrade
             rm -rf /usr/local/include/dolfin /usr/local/include/dolfin.h
 
 flake8-python-code: &flake8-python-code
@@ -182,15 +182,6 @@
           command: docker build --build-arg MAKEFLAGS='-j3' --target real -t quay.io/fenicsproject/dolfinx:latest . && docker tag quay.io/fenicsproject/dolfinx:latest quay.io/fenicsproject/dolfinx:real && docker push quay.io/fenicsproject/dolfinx:latest && docker push quay.io/fenicsproject/dolfinx:real
       - run:
           name: Build complex Docker image tag complex
-<<<<<<< HEAD
-          command: docker build --build-arg BUILD_THREADS=2 --target complex -t quay.io/fenicsproject/dolfinx:complex . && docker push quay.io/fenicsproject/dolfinx:complex
-      - run:
-          name: Build real notebook Docker image tag notebook
-          command: docker build --build-arg BUILD_THREADS=2 --target notebook -t quay.io/fenicsproject/dolfinx:notebook . && docker push quay.io/fenicsproject/dolfinx:notebook
-      - run:
-          name: Build complex notebook Docker image tag notebook-complex
-          command: docker build --build-arg BUILD_THREADS=2 --target notebook-complex -t quay.io/fenicsproject/dolfinx:notebook-complex . && docker push quay.io/fenicsproject/dolfinx:notebook-complex
-=======
           command: docker build --build-arg MAKEFLAGS='-j3' --target complex -t quay.io/fenicsproject/dolfinx:complex . && docker push quay.io/fenicsproject/dolfinx:complex
       - run:
           name: Build real notebook Docker image tag notebook
@@ -198,7 +189,6 @@
       - run:
           name: Build complex notebook Docker image tag notebook-complex
           command: docker build --build-arg MAKEFLAGS='-j3' --target notebook-complex -t quay.io/fenicsproject/dolfinx:notebook-complex . && docker push quay.io/fenicsproject/dolfinx:notebook-complex
->>>>>>> 963cb0fa
 
 workflows:
   version: 2
@@ -214,10 +204,6 @@
               only:
                 - master
 
-<<<<<<< HEAD
-  version: 2
-=======
->>>>>>> 963cb0fa
   biweekly:
     triggers:
       - schedule:
