// Copyright (C) 2006-2010 Anders Logg
//
// This file is part of DOLFIN.
//
// DOLFIN is free software: you can redistribute it and/or modify
// it under the terms of the GNU Lesser General Public License as published by
// the Free Software Foundation, either version 3 of the License, or
// (at your option) any later version.
//
// DOLFIN is distributed in the hope that it will be useful,
// but WITHOUT ANY WARRANTY; without even the implied warranty of
// MERCHANTABILITY or FITNESS FOR A PARTICULAR PURPOSE. See the
// GNU Lesser General Public License for more details.
//
// You should have received a copy of the GNU Lesser General Public License
// along with DOLFIN. If not, see <http://www.gnu.org/licenses/>.
//
// Modified by Johan Hoffman 2006.
// Modified by Andre Massing 2009.
// Modified by Garth N. Wells 2010.
//
// First added:  2006-06-01
// Last changed: 2011-10-26

#ifndef __CELL_H
#define __CELL_H

#include "CellType.h"
#include "Mesh.h"
#include "MeshEntity.h"
#include "MeshEntityIteratorBase.h"
#include "MeshFunction.h"
#include "Point.h"

namespace dolfin
{

  /// A Cell is a _MeshEntity_ of topological codimension 0.

  class Cell : public MeshEntity
  {
  public:

    /// Create empty cell
    Cell() : MeshEntity() {}

    /// Create cell on given mesh with given index
    ///
    /// *Arguments*
    ///     mesh (_Mesh_)
    ///         The mesh.
    ///     index (std::size_t)
    ///         The index.
    Cell(const Mesh& mesh, std::size_t index)
      : MeshEntity(mesh, mesh.topology().dim(), index) {}

    /// Destructor
    ~Cell() {}

    /// Return type of cell
    CellType::Type type() const
    { return _mesh->type().cell_type(); }

    /// Compute orientation of cell
    ///
    /// *Returns*
<<<<<<< HEAD
    ///     uint
    ///         Orientation of the cell (0 is 'up'/'right', 1 is 'down'/'left')
    uint orientation() const
=======
    ///     std::size_t
    ///         Orientation of the cell (0 is right, 1 is left).
    std::size_t orientation() const
>>>>>>> 07c8646d
    { return _mesh->type().orientation(*this); }

    /// Compute orientation of cell relative to given 'up' direction
    ///
    /// *Arguments*
    ///     up (_Point_)
    ///         The direction defined as 'up'
    ///
    /// *Returns*
    ///     uint
    ///         Orientation of the cell (0 is 'same', 1 is 'opposite')
    uint orientation(const Point& up) const
    { return _mesh->type().orientation(*this, up); }

    /// Compute (generalized) volume of cell
    ///
    /// *Returns*
    ///     double
    ///         The volume of the cell.
    ///
    /// *Example*
    ///     .. code-block:: c++
    ///
    ///         UnitSquare mesh(1, 1);
    ///         Cell cell(mesh, 0);
    ///         info("%g", cell.volume());
    ///
    ///     output::
    ///
    ///         0.5
    double volume() const
    { return _mesh->type().volume(*this); }

    /// Compute diameter of cell
    ///
    /// *Returns*
    ///     double
    ///         The diameter of the cell.
    ///
    /// *Example*
    ///     .. code-block:: c++
    ///
    ///         UnitSquare mesh(1, 1);
    ///         Cell cell(mesh, 0);
    ///         info("%g", cell.diameter());
    ///
    ///     output::
    ///
    ///         1.41421
    double diameter() const
    { return _mesh->type().diameter(*this); }

    /// Compute component i of normal of given facet with respect to the cell
    ///
    /// *Arguments*
    ///     facet (std::size_t)
    ///         Index of facet.
    ///     i (std::size_t)
    ///         Component.
    ///
    /// *Returns*
    ///     double
    ///         Component i of the normal of the facet.
    double normal(std::size_t facet, std::size_t i) const
    { return _mesh->type().normal(*this, facet, i); }

    /// Compute normal of given facet with respect to the cell
    ///
    /// *Arguments*
    ///     facet (std::size_t)
    ///         Index of facet.
    ///
    /// *Returns*
    ///     _Point_
    ///         Normal of the facet.
    Point normal(std::size_t facet) const
    { return _mesh->type().normal(*this, facet); }

    /// Compute normal to cell itself (viewed as embedded in 3D)
    ///
    /// *Returns*
    ///     _Point_
    ///         Normal of the cell
    Point cell_normal() const
    { return _mesh->type().cell_normal(*this); }

    /// Compute the area/length of given facet with respect to the cell
    ///
    /// *Arguments*
    ///     facet (std::size_t)
    ///         Index of the facet.
    ///
    /// *Returns*
    ///     double
    ///         Area/length of the facet.
    double facet_area(std::size_t facet) const
    { return _mesh->type().facet_area(*this, facet); }

    /// Order entities locally
    ///
    /// *Arguments*
    ///     global_vertex_indices (_MeshFunction_ <std::size_t>)
    ///         The global vertex indices.
    void order(const std::vector<std::size_t>& local_to_global_vertex_indices)
    { _mesh->type().order(*this, local_to_global_vertex_indices); }

    /// Check if entities are ordered
    ///
    /// *Arguments*
    ///     global_vertex_indices (_MeshFunction_ <std::size_t>)
    ///         The global vertex indices.
    ///
    /// *Returns*
    ///     bool
    ///         True if ordered.
    bool ordered(const std::vector<std::size_t>& local_to_global_vertex_indices) const
    { return _mesh->type().ordered(*this, local_to_global_vertex_indices); }

  };

  /// A CellIterator is a MeshEntityIterator of topological codimension 0.
  typedef MeshEntityIteratorBase<Cell> CellIterator;

  /// A CellFunction is a MeshFunction of topological codimension 0.
  template <typename T> class CellFunction : public MeshFunction<T>
  {
  public:

    CellFunction(const Mesh& mesh)
      : MeshFunction<T>(mesh, mesh.topology().dim()) {}

    CellFunction(const Mesh& mesh, const T& value)
      : MeshFunction<T>(mesh, mesh.topology().dim(), value) {}

  };

}

#endif<|MERGE_RESOLUTION|>--- conflicted
+++ resolved
@@ -64,15 +64,9 @@
     /// Compute orientation of cell
     ///
     /// *Returns*
-<<<<<<< HEAD
-    ///     uint
+    ///     std::size_t
     ///         Orientation of the cell (0 is 'up'/'right', 1 is 'down'/'left')
-    uint orientation() const
-=======
-    ///     std::size_t
-    ///         Orientation of the cell (0 is right, 1 is left).
     std::size_t orientation() const
->>>>>>> 07c8646d
     { return _mesh->type().orientation(*this); }
 
     /// Compute orientation of cell relative to given 'up' direction
@@ -82,9 +76,9 @@
     ///         The direction defined as 'up'
     ///
     /// *Returns*
-    ///     uint
+    ///     std::size_t
     ///         Orientation of the cell (0 is 'same', 1 is 'opposite')
-    uint orientation(const Point& up) const
+    std::size_t orientation(const Point& up) const
     { return _mesh->type().orientation(*this, up); }
 
     /// Compute (generalized) volume of cell
