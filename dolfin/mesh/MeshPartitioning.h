// Copyright (C) 2008-2013 Niclas Jansson, Ola Skavhaug, Anders Logg,
// Garth N. Wells and Chris Richardson
//
// This file is part of DOLFIN.
//
// DOLFIN is free software: you can redistribute it and/or modify
// it under the terms of the GNU Lesser General Public License as published by
// the Free Software Foundation, either version 3 of the License, or
// (at your option) any later version.
//
// DOLFIN is distributed in the hope that it will be useful,
// but WITHOUT ANY WARRANTY; without even the implied warranty of
// MERCHANTABILITY or FITNESS FOR A PARTICULAR PURPOSE. See the
// GNU Lesser General Public License for more details.
//
// You should have received a copy of the GNU Lesser General Public License
// along with DOLFIN. If not, see <http://www.gnu.org/licenses/>.
//
// Modified by Garth N. Wells, 2010
// Modified by Kent-Andre Mardal, 2011
// Modified by Chris Richardson, 2013
//
// First added:  2008-12-01
// Last changed: 2014-06-20

#ifndef __MESH_PARTITIONING_H
#define __MESH_PARTITIONING_H

#include <cstdint>
#include <map>
#include <utility>
#include <vector>
#include <boost/multi_array.hpp>
#include <dolfin/log/log.h>
#include <dolfin/common/Set.h>
#include "DistributedMeshTools.h"
#include "LocalMeshValueCollection.h"
#include "Mesh.h"


namespace dolfin
{
  // Developer note: MeshFunction and MeshValueCollection cannot appear
  // in the implementations that appear in this file of the templated
  // functions as this leads to a circular dependency. Therefore the
  // functions are templated over these types.

  template <typename T> class MeshFunction;
  template <typename T> class MeshValueCollection;
  class LocalMeshData;

  /// This class partitions and distributes a mesh based on
  /// partitioned local mesh data.The local mesh data will
  /// also be repartitioned and redistributed during the computation
  /// of the mesh partitioning.
  ///
  /// After partitioning, each process has a local mesh and some data
  /// that couples the meshes together.

  class MeshPartitioning
  {
  public:

    /// Build a partitioned mesh based from a local mesh on process 0
    static void build_distributed_mesh(Mesh& mesh);

    /// Build a partitioned mesh based from a local mesh on process 0
    /// with supplied destination processes for each cell
    static void
<<<<<<< HEAD
      build_distributed_mesh(Mesh& mesh,
                             const std::vector<int>& cell_partition);
=======
      build_distributed_mesh(Mesh& mesh, const std::vector<int>& cell_partition,
                             const std::string ghost_mode);
>>>>>>> ed0b7df5

    /// Build a partitioned mesh from local mesh data that is
    /// distributed across processes
    static void build_distributed_mesh(Mesh& mesh, const LocalMeshData& data,
                                       const std::string ghost_mode);

    /// Build a MeshValueCollection based on LocalMeshValueCollection
    template<typename T>
      static void
      build_distributed_value_collection(MeshValueCollection<T>& values,
                                const LocalMeshValueCollection<T>& local_data,
                                const Mesh& mesh);

  private:

    // Compute cell partitioning for local mesh data. Returns
    // cell->process vector for cells in LocalMeshData
    // and a map from local index->processes to which ghost cells must be sent
<<<<<<< HEAD
    static void partition_cells(const MPI_Comm& mpi_comm,
                                const LocalMeshData& mesh_data,
         std::vector<int>& cell_partition,
         std::map<std::size_t, dolfin::Set<unsigned int>>& ghost_procs);
=======
    static void
    partition_cells(const MPI_Comm& mpi_comm,
                    const LocalMeshData& mesh_data,
                    std::vector<int>& cell_partition,
                    std::map<std::int64_t, dolfin::Set<int>>& ghost_procs,
                    const std::string partitioner);
>>>>>>> ed0b7df5

    // Build mesh from local mesh data with a computed partition
    static void build(Mesh& mesh, const LocalMeshData& data,
     const std::vector<int>& cell_partition,
<<<<<<< HEAD
     const std::map<std::size_t, dolfin::Set<unsigned int>>& ghost_procs);
=======
     const std::map<std::int64_t, dolfin::Set<int>>& ghost_procs,
     const std::string ghost_mode);
>>>>>>> ed0b7df5

    // Distribute a layer of cells attached by vertex to boundary
    // updating new_mesh_data and shared_cells
    static void distribute_cell_layer(MPI_Comm mpi_comm,
      const unsigned int num_regular_cells,
      const std::int64_t num_global_vertices,
      std::map<unsigned int, std::set<unsigned int>>& shared_cells,
      boost::multi_array<std::size_t, 2>& cell_vertices,
      std::vector<std::size_t>& global_cell_indices,
      std::vector<int>& cell_partition);

    // Reorder cells by Gibbs-Poole-Stockmeyer algorithm (via SCOTCH)
    static void reorder_cells_gps(MPI_Comm mpi_comm,
     const unsigned int num_regular_cells,
     const CellType& cell_type,
     std::map<unsigned int, std::set<unsigned int>>& shared_cells,
     boost::multi_array<std::size_t, 2>& cell_vertices,
     std::vector<std::size_t>& global_cell_indices);

    // Reorder vertices by Gibbs-Poole-Stockmeyer algorithm (via SCOTCH)
    static void reorder_vertices_gps(MPI_Comm mpi_comm,
     unsigned int num_regular_vertices,
     unsigned int num_regular_cells,
     const int  num_cell_vertices,
     const boost::multi_array<std::size_t, 2>& cell_vertices,
     std::vector<std::size_t>& vertex_indices,
     std::map<std::size_t, std::size_t>& vertex_global_to_local);

    // This function takes the partition computed by the partitioner
    // (which tells us to which process each of the local cells stored in
    // LocalMeshData on this process belongs) and sends the cells
    // to the appropriate owning process. Ghost cells are also sent,
    // along with the list of sharing processes.
    // A new LocalMeshData object is populated with the redistributed
    // cells. Return the number of non-ghost cells on this process.
    static unsigned int
      distribute_cells(const MPI_Comm mpi_comm,
        const LocalMeshData& data,
        const std::vector<int>& cell_partition,
<<<<<<< HEAD
        const std::map<std::size_t, dolfin::Set<unsigned int>>& ghost_procs,
=======
        const std::map<std::int64_t, dolfin::Set<int>>& ghost_procs,
>>>>>>> ed0b7df5
        std::map<unsigned int, std::set<unsigned int>>& shared_cells,
        boost::multi_array<std::size_t, 2>& new_cell_vertices,
        std::vector<std::size_t>& new_global_cell_indices,
        std::vector<int>& new_cell_partition);

    // Utility to convert received_vertex_indices into
    // vertex sharing information
    static void build_shared_vertices(MPI_Comm mpi_comm,
     std::map<unsigned int, std::set<unsigned int>>& shared_vertices,
     const std::map<std::size_t, std::size_t>& vertex_global_to_local_indices,
     const std::vector<std::vector<std::size_t>>& received_vertex_indices);

    // Distribute vertices and vertex sharing information,
    // returning the number of vertices which are not ghosted.
    static void
      distribute_vertices(const MPI_Comm mpi_comm,
        const LocalMeshData& mesh_data,
        LocalMeshData& new_mesh_data,
        std::map<std::size_t, std::size_t>& vertex_global_to_local_indices,
        std::map<unsigned int, std::set<unsigned int>>& shared_vertices_local);

    // Work out the mapping from global index to local index for the set of
    // vertices which are on this process
    static std::size_t compute_vertex_mapping(MPI_Comm mpi_comm,
                  unsigned int num_regular_cells,
                  const boost::multi_array<std::size_t, 2>& cell_vertices,
                  std::vector<std::size_t>& vertex_indices,
                  std::map<std::size_t, std::size_t>& vertex_global_to_local);

    // Build mesh
    static void build_mesh(Mesh& mesh,
      const std::map<std::size_t, std::size_t>& vertex_global_to_local_indices,
      const LocalMeshData& new_mesh_data);

    // Create and attach distributed MeshDomains from local_data
    static void build_mesh_domains(Mesh& mesh, const LocalMeshData& local_data);

    // Create and attach distributed MeshDomains from local_data
    // [entry, (cell_index, local_index, value)]
    template<typename T, typename MeshValueCollection>
    static void build_mesh_value_collection(const Mesh& mesh,
      const std::vector<std::pair<std::pair<std::size_t, std::size_t>, T>>& local_value_data,
      MeshValueCollection& mesh_values);
  };
  //---------------------------------------------------------------------------
  template<typename T>
  void MeshPartitioning::build_distributed_value_collection(MeshValueCollection<T>& values,
             const LocalMeshValueCollection<T>& local_data, const Mesh& mesh)
  {
    // Extract data
    const std::vector<std::pair<std::pair<std::size_t, std::size_t>, T>>& local_values
      = local_data.values();

    // Build MeshValueCollection from local data
    build_mesh_value_collection(mesh, local_values, values);
  }
  //---------------------------------------------------------------------------
  template<typename T, typename MeshValueCollection>
  void MeshPartitioning::build_mesh_value_collection(const Mesh& mesh,
    const std::vector<std::pair<std::pair<std::size_t, std::size_t>, T>>& local_value_data,
    MeshValueCollection& mesh_values)
  {
    // Get MPI communicator
    const MPI_Comm mpi_comm = mesh.mpi_comm();

    // Get topological dimensions
    const std::size_t D = mesh.topology().dim();
    const std::size_t dim = mesh_values.dim();
    mesh.init(dim);

    // This is required for old-style mesh data that uses (cell index,
    // local entity index)
    mesh.init(dim, D);

    // Clear MeshValueCollection values
    mesh_values.clear();

    // Initialise global entity numbering
    DistributedMeshTools::number_entities(mesh, dim);

    // Get mesh value collection used for marking
    MeshValueCollection& markers = mesh_values;

    // Get local mesh data for domains
    const std::vector< std::pair<std::pair<std::size_t, std::size_t>, T>>&
      ldata = local_value_data;

    // Get local local-to-global map
    if (!mesh.topology().have_global_indices(D))
    {
      dolfin_error("MeshPartitioning.h",
                   "build mesh value collection",
                   "Do not have have_global_entity_indices");
    }

    // Get global indices on local process
    const std::vector<std::size_t> global_entity_indices
      = mesh.topology().global_indices(D);

    // Add local (to this process) data to domain marker
    std::vector<std::size_t> off_process_global_cell_entities;

    // Build and populate a local map for global_entity_indices
    std::map<std::size_t, std::size_t> map_of_global_entity_indices;
    for (std::size_t i = 0; i < global_entity_indices.size(); i++)
      map_of_global_entity_indices[global_entity_indices[i]] = i;

    for (std::size_t i = 0; i < ldata.size(); ++i)
    {
      const std::map<unsigned int, std::set<unsigned int>>& sharing_map
        = mesh.topology().shared_entities(D);

      const std::size_t global_cell_index = ldata[i].first.first;
      std::map<std::size_t, std::size_t>::const_iterator data
        = map_of_global_entity_indices.find(global_cell_index);
      if (data != map_of_global_entity_indices.end())
      {
        const std::size_t local_cell_index = data->second;
        const std::size_t entity_local_index = ldata[i].first.second;
        const T value = ldata[i].second;
        markers.set_value(local_cell_index, entity_local_index, value);

        // If shared with other processes, add to off process list
        if (sharing_map.find(local_cell_index) != sharing_map.end())
          off_process_global_cell_entities.push_back(global_cell_index);
      }
      else
        off_process_global_cell_entities.push_back(global_cell_index);
    }

    // Get destinations and local cell index at destination for
    // off-process cells
    const std::map<std::size_t, std::set<std::pair<std::size_t, std::size_t>>>
      entity_hosts
      = DistributedMeshTools::locate_off_process_entities(off_process_global_cell_entities,
                                                          D, mesh);

    // Number of MPI processes
    const std::size_t num_processes = MPI::size(mpi_comm);

    // Pack data to send to appropriate process
    std::vector<std::vector<std::size_t>> send_data0(num_processes);
    std::vector<std::vector<T>> send_data1(num_processes);
    std::map<std::size_t, std::set<std::pair<std::size_t, std::size_t>>>::const_iterator entity_host;

    {
      // Build a convenience map in order to speedup the loop over
      // local data
      std::map<std::size_t, std::set<std::size_t>> map_of_ldata;
      for (std::size_t i = 0; i < ldata.size(); ++i)
        map_of_ldata[ldata[i].first.first].insert(i);

      for (entity_host = entity_hosts.begin(); entity_host != entity_hosts.end();
           ++entity_host)
      {
        const std::size_t host_global_cell_index = entity_host->first;
        const std::set<std::pair<std::size_t, std::size_t>>& processes_data
          = entity_host->second;

        // Loop over local data
        std::map<std::size_t, std::set<std::size_t>>::const_iterator ldata_it
          = map_of_ldata.find(host_global_cell_index);
        if (ldata_it != map_of_ldata.end())
        {
          for (std::set<std::size_t>::const_iterator it = ldata_it->second.begin();
               it != ldata_it->second.end(); it++)
          {
            const std::size_t local_entity_index = ldata[*it].first.second;
            const T domain_value = ldata[*it].second;

            std::set<std::pair<std::size_t, std::size_t>>::const_iterator process_data;
            for (process_data = processes_data.begin();
                 process_data != processes_data.end(); ++process_data)
            {
              const std::size_t proc = process_data->first;
              const std::size_t local_cell_entity = process_data->second;
              send_data0[proc].push_back(local_cell_entity);
              send_data0[proc].push_back(local_entity_index);
              send_data1[proc].push_back(domain_value);
            }
          }
        }
      }
    }

    // Send/receive data
    std::vector<std::vector<std::size_t>> received_data0;
    std::vector<std::vector<T>> received_data1;
    MPI::all_to_all(mpi_comm, send_data0, received_data0);
    MPI::all_to_all(mpi_comm, send_data1, received_data1);

    // Add received data to mesh domain
    for (std::size_t p = 0; p < num_processes; ++p)
    {
      dolfin_assert(2*received_data1[p].size() == received_data0[p].size());
      for (std::size_t i = 0; i < received_data1[p].size(); ++i)
      {
        const std::size_t local_cell_entity = received_data0[p][2*i];
        const std::size_t local_entity_index = received_data0[p][2*i + 1];
        const T value = received_data1[p][i];
        dolfin_assert(local_cell_entity < mesh.num_cells());
        markers.set_value(local_cell_entity, local_entity_index, value);
      }
    }
  }
  //---------------------------------------------------------------------------

}

#endif<|MERGE_RESOLUTION|>--- conflicted
+++ resolved
@@ -67,13 +67,8 @@
     /// Build a partitioned mesh based from a local mesh on process 0
     /// with supplied destination processes for each cell
     static void
-<<<<<<< HEAD
-      build_distributed_mesh(Mesh& mesh,
-                             const std::vector<int>& cell_partition);
-=======
       build_distributed_mesh(Mesh& mesh, const std::vector<int>& cell_partition,
                              const std::string ghost_mode);
->>>>>>> ed0b7df5
 
     /// Build a partitioned mesh from local mesh data that is
     /// distributed across processes
@@ -92,29 +87,18 @@
     // Compute cell partitioning for local mesh data. Returns
     // cell->process vector for cells in LocalMeshData
     // and a map from local index->processes to which ghost cells must be sent
-<<<<<<< HEAD
-    static void partition_cells(const MPI_Comm& mpi_comm,
-                                const LocalMeshData& mesh_data,
-         std::vector<int>& cell_partition,
-         std::map<std::size_t, dolfin::Set<unsigned int>>& ghost_procs);
-=======
     static void
     partition_cells(const MPI_Comm& mpi_comm,
                     const LocalMeshData& mesh_data,
                     std::vector<int>& cell_partition,
                     std::map<std::int64_t, dolfin::Set<int>>& ghost_procs,
                     const std::string partitioner);
->>>>>>> ed0b7df5
 
     // Build mesh from local mesh data with a computed partition
     static void build(Mesh& mesh, const LocalMeshData& data,
      const std::vector<int>& cell_partition,
-<<<<<<< HEAD
-     const std::map<std::size_t, dolfin::Set<unsigned int>>& ghost_procs);
-=======
      const std::map<std::int64_t, dolfin::Set<int>>& ghost_procs,
      const std::string ghost_mode);
->>>>>>> ed0b7df5
 
     // Distribute a layer of cells attached by vertex to boundary
     // updating new_mesh_data and shared_cells
@@ -122,8 +106,8 @@
       const unsigned int num_regular_cells,
       const std::int64_t num_global_vertices,
       std::map<unsigned int, std::set<unsigned int>>& shared_cells,
-      boost::multi_array<std::size_t, 2>& cell_vertices,
-      std::vector<std::size_t>& global_cell_indices,
+      boost::multi_array<std::int64_t, 2>& cell_vertices,
+      std::vector<std::int64_t>& global_cell_indices,
       std::vector<int>& cell_partition);
 
     // Reorder cells by Gibbs-Poole-Stockmeyer algorithm (via SCOTCH)
@@ -131,16 +115,16 @@
      const unsigned int num_regular_cells,
      const CellType& cell_type,
      std::map<unsigned int, std::set<unsigned int>>& shared_cells,
-     boost::multi_array<std::size_t, 2>& cell_vertices,
-     std::vector<std::size_t>& global_cell_indices);
+     boost::multi_array<std::int64_t, 2>& cell_vertices,
+     std::vector<std::int64_t>& global_cell_indices);
 
     // Reorder vertices by Gibbs-Poole-Stockmeyer algorithm (via SCOTCH)
     static void reorder_vertices_gps(MPI_Comm mpi_comm,
      unsigned int num_regular_vertices,
      unsigned int num_regular_cells,
      const int  num_cell_vertices,
-     const boost::multi_array<std::size_t, 2>& cell_vertices,
-     std::vector<std::size_t>& vertex_indices,
+     const boost::multi_array<std::int64_t, 2>& cell_vertices,
+     std::vector<std::int64_t>& vertex_indices,
      std::map<std::size_t, std::size_t>& vertex_global_to_local);
 
     // This function takes the partition computed by the partitioner
@@ -154,14 +138,10 @@
       distribute_cells(const MPI_Comm mpi_comm,
         const LocalMeshData& data,
         const std::vector<int>& cell_partition,
-<<<<<<< HEAD
-        const std::map<std::size_t, dolfin::Set<unsigned int>>& ghost_procs,
-=======
         const std::map<std::int64_t, dolfin::Set<int>>& ghost_procs,
->>>>>>> ed0b7df5
         std::map<unsigned int, std::set<unsigned int>>& shared_cells,
-        boost::multi_array<std::size_t, 2>& new_cell_vertices,
-        std::vector<std::size_t>& new_global_cell_indices,
+        boost::multi_array<std::int64_t, 2>& new_cell_vertices,
+        std::vector<std::int64_t>& new_global_cell_indices,
         std::vector<int>& new_cell_partition);
 
     // Utility to convert received_vertex_indices into
@@ -184,8 +164,8 @@
     // vertices which are on this process
     static std::size_t compute_vertex_mapping(MPI_Comm mpi_comm,
                   unsigned int num_regular_cells,
-                  const boost::multi_array<std::size_t, 2>& cell_vertices,
-                  std::vector<std::size_t>& vertex_indices,
+                  const boost::multi_array<std::int64_t, 2>& cell_vertices,
+                  std::vector<std::int64_t>& vertex_indices,
                   std::map<std::size_t, std::size_t>& vertex_global_to_local);
 
     // Build mesh
