--- conflicted
+++ resolved
@@ -81,13 +81,8 @@
     /// Copy data from mesh
     void extract_mesh_data(const Mesh& mesh);
 
-<<<<<<< HEAD
-    /// Broadcast mesh data from main process (used when Mesh is created
-    /// on one process)
-=======
     // Broadcast mesh data from main process (used when Mesh is
     // created on one process)
->>>>>>> c81e84b7
     void broadcast_mesh_data(const MPI_Comm mpi_comm);
 
     /// Receive mesh data from main process
@@ -111,12 +106,8 @@
       /// Coordinates for all vertices stored on local processor
       boost::multi_array<double, 2> vertex_coordinates;
 
-<<<<<<< HEAD
-      /// Global vertex indices for all vertices stored on local processor
-=======
       // Global vertex indices for all vertices stored on local
       // processor
->>>>>>> c81e84b7
       std::vector<std::int64_t> vertex_indices;
 
       /// Clear data
@@ -132,10 +123,6 @@
       void unpack_vertex_coordinates(const std::vector<double>& values);
     };
 
-<<<<<<< HEAD
-    /// Holder for geometry data
-=======
->>>>>>> c81e84b7
     Geometry geometry;
 
     /// Holder for topology data
@@ -165,14 +152,9 @@
       /// Optional weight for each cell for partitioning
       std::vector<std::size_t> cell_weight;
 
-<<<<<<< HEAD
-      /// Cell type
-      /// FIXME: this should replace the need for num_vertices_per_cell and tdim
-=======
       // FIXME: this should replace the need for num_vertices_per_cell
       //        and tdim
       // Cell type
->>>>>>> c81e84b7
       CellType::Type cell_type;
 
       /// Clear data
