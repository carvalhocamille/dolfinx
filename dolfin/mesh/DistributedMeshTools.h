--- conflicted
+++ resolved
@@ -48,17 +48,10 @@
     /// given global vertex indices.
     static std::size_t number_entities(
       const Mesh& mesh,
-<<<<<<< HEAD
-      const std::map<unsigned int,
-      std::pair<unsigned int, unsigned int>>& slave_entities,
-      std::vector<std::size_t>& global_entity_indices,
-      std::map<std::int32_t, std::set<unsigned int>>& shared_entities,
-=======
       const std::map<unsigned int, std::pair<unsigned int,
       unsigned int> >& slave_entities,
       std::vector<std::int64_t>& global_entity_indices,
       std::map<std::int32_t, std::set<unsigned int> >& shared_entities,
->>>>>>> 52ffb5dc
       std::size_t d);
 
     /// Compute number of cells connected to each facet
