--- conflicted
+++ resolved
@@ -74,16 +74,6 @@
     ///
     ///         // Create a mesh of 25 cells in the interval [-1,1]
     ///         IntervalMesh mesh(MPI_COMM_WORLD, 25, -1.0, 1.0);
-<<<<<<< HEAD
-    ///    
-    IntervalMesh(MPI_Comm comm, std::size_t nx, double a, double b);
-    
-  private:
-    
-    // Build mesh
-    void build(std::size_t nx, double a, double b);
-    
-=======
     ///
     IntervalMesh(MPI_Comm comm, std::size_t nx, double a, double b);
 
@@ -92,7 +82,6 @@
     // Build mesh
     void build(std::size_t nx, double a, double b);
 
->>>>>>> ef190d0e
   };
 
 }
