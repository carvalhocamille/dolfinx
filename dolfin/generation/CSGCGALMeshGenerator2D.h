--- conflicted
+++ resolved
@@ -39,10 +39,6 @@
   public :
 
     CSGCGALMeshGenerator2D(const CSGGeometry& geometry);
-<<<<<<< HEAD
-    //CSGCGALMeshGenerator2D(const std::vector<std::shared_ptr<const CSGGeometry> >& subdomains);
-=======
->>>>>>> debd16ef
 
     ~CSGCGALMeshGenerator2D();
 
