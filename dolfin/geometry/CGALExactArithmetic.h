// Copyright (C) 2016 Benjamin Kehlet, August Johansson, and Anders Logg
//
// This file is part of DOLFIN.
//
// DOLFIN is free software: you can redistribute it and/or modify
// it under the terms of the GNU Lesser General Public License as published by
// the Free Software Foundation, either version 3 of the License, or
// (at your option) any later version.
//
// DOLFIN is distributed in the hope that it will be useful,
// but WITHOUT ANY WARRANTY; without even the implied warranty of
// MERCHANTABILITY or FITNESS FOR A PARTICULAR PURPOSE. See the
// GNU Lesser General Public License for more details.
//
// You should have received a copy of the GNU Lesser General Public License
// along with DOLFIN. If not, see <http://www.gnu.org/licenses/>.
//
// First added:  2016-05-03
<<<<<<< HEAD
// Last changed: 2017-02-09
=======
// Last changed: 2017-02-08
>>>>>>> 9268deff
//
// Developer note:
//
// This file contains reference implementations of collision detection
// algorithms using exact arithmetic with CGAL. It is not included in
// a normal build but is used as a reference for verification and
// debugging of the inexact DOLFIN collision detection algorithms.
// To enable, set the option DOLFIN_ENABLE_GEOMETRY_DEBUGGING.

#ifndef __CGAL_EXACT_ARITHMETIC_H
#define __CGAL_EXACT_ARITHMETIC_H

#ifndef DOLFIN_ENABLE_GEOMETRY_DEBUGGING

// Comparison macro just bypasses CGAL and test when not enabled
#define CHECK_CGAL(RESULT_DOLFIN, RESULT_CGAL) RESULT_DOLFIN

#else

#define CGAL_CHECK_TOLERANCE 1e-10

#include "Point.h"
#include "predicates.h"
#include <dolfin/log/log.h>
#include <dolfin/math/basic.h>
#include <vector>
#include <algorithm>
#include <sstream>

// FIXME
#include <iomanip>
//#define debugoutput


// Check that results from DOLFIN and CGAL match
namespace dolfin
{
  //---------------------------------------------------------------------------
  // Compute volume of simplex
  //---------------------------------------------------------------------------
  inline double volume(std::vector<Point> simplex)
  {
    if (simplex.size() < 3)
      return 0;
    else if (simplex.size() == 3)
    {
      return std::abs(orient2d(simplex[0].coordinates(),
			       simplex[1].coordinates(),
			       simplex[2].coordinates())) / 2.0;
    }
    else if (simplex.size() == 4)
    {
      return std::abs(orient3d(simplex[0].coordinates(),
			       simplex[1].coordinates(),
			       simplex[2].coordinates(),
			       simplex[3].coordinates())) / 6.0;
    }
    else
    {
      dolfin_error("CGALExactArithmetic.h",
		   "compute volume of simplex",
		   "Volume of simplex with %s points not implemented.",
                   simplex.size());
    }

    return 0.0;
  }
<<<<<<< HEAD

  inline std::vector<Point>
  unique_points(const std::vector<Point>& input_points,
		const double tol)
  {
    // Create a unique list of points in the sense that |p-q|^2 > tol

=======
  //---------------------------------------------------------------------------
  // Create a unique list of points such that |p - q|^2 > DOLFIN_EPS
  //---------------------------------------------------------------------------
  inline std::vector<Point> unique_points(const std::vector<Point>& input_points)
  {
>>>>>>> 9268deff
    std::vector<Point> points;

    for (std::size_t i = 0; i < input_points.size(); ++i)
    {
      bool unique = true;
      for (std::size_t j = i+1; j < input_points.size(); ++j)
      {
	if ((input_points[i] - input_points[j]).squared_norm() <= tol)
	{
	  unique = false;
	  break;
	}
      }
      if (unique)
	points.push_back(input_points[i]);
    }
    return points;
  }
  //---------------------------------------------------------------------------
  // Compare DOLFIN/CGAL bool values (predicates)
  //-----------------------------------------------------------------------------
  inline bool check_cgal(bool result_dolfin,
                         bool result_cgal,
                         std::string function)
  {
    if (result_dolfin != result_cgal)
    {
      // Convert results to strings
      std::stringstream s_dolfin;
      std::stringstream s_cgal;
      s_dolfin << result_dolfin;
      s_cgal << result_cgal;

<<<<<<< HEAD

  inline
  std::vector<std::vector<dolfin::Point>>
  FIXME_triangulate_polygon_2d(const std::vector<dolfin::Point>& points)
  {
    using Point = dolfin::Point;

    if (points.size() <= 3)
      return std::vector<std::vector<Point> >(1, points);

    // Sometimes we can get an extra point on an edge: a-----c--b. This
    // point c may cause problems for the graham scan. To avoid this,
    // use an extra center point.  Use this center point and point no 0
    // as reference for the angle calculation
    Point pointscenter = points[0];
    for (std::size_t m = 1; m < points.size(); ++m)
      pointscenter += points[m];
    pointscenter /= points.size();


    // Reference
    Point ref = points[0] - pointscenter;

    // Calculate and store angles
    std::vector<std::pair<double, std::size_t>> order;
    for (std::size_t m = 1; m < points.size(); ++m)
    {
      const double A = orient2d(pointscenter.coordinates(),
				const_cast<double*>(points[0].coordinates()),
				const_cast<double*>(points[m].coordinates()));
      const Point s = points[m] - pointscenter;
      double alpha = std::atan2(A, s.dot(ref));
      if (alpha < 0)
	alpha += 2*DOLFIN_PI;
      order.emplace_back(alpha, m);
    }

    // Sort angles
    std::sort(order.begin(), order.end());

    // Tessellate
    std::vector<std::vector<Point>> triangulation(order.size() - 1);
    for (std::size_t m = 0; m < order.size()-1; ++m)
    {
      // FIXME: We could consider only triangles with area > tolerance here.
      triangulation[m] = {{ points[0],
			    points[order[m].second],
			    points[order[m + 1].second] }};
    }

    return triangulation;
  }


  //inline const std::vector<Point>&
  inline std::vector<Point>
  check_cgal(const std::vector<Point>& result_dolfin,
	     const std::vector<Point>& result_cgal,
	     std::string function)
  {
#ifdef debugoutput
    std::cout << __FUNCTION__<<" from function " << function << ":\n";
#endif

    // create semi-unique
    const std::vector<Point> unique_result_dolfin = unique_points(result_dolfin, DOLFIN_EPS);
    const std::vector<Point> unique_result_cgal = unique_points(result_cgal, DOLFIN_EPS);

#ifdef debugoutput
    std::cout << " after unique: "
	      << "dolfin\n";
    for (const Point& p: unique_result_dolfin)
    {
      std::cout << std::setprecision(std::numeric_limits<long double>::digits10+2) << "plot("<<p[0]<<','<<p[1]<<",'gx');\n";
    }
    std::cout << " cgal\n";
    for (const Point& p: unique_result_cgal)
    {
      std::cout << std::setprecision(std::numeric_limits<long double>::digits10+2) << "plot("<<p[0]<<','<<p[1]<<",'mo');\n";
    }
#endif
=======
      // Issue error
      dolfin_error("CGALExactArithmetic.h",
                   "verify geometric predicate with exact types",
                   "Error in predicate %s\n DOLFIN: %s\n CGAL: %s",
                   function.c_str(), s_dolfin.str().c_str(), s_cgal.str().c_str());
    }

    return result_dolfin;
  }
  //-----------------------------------------------------------------------------
  // Compare DOLFIN/CGAL simplices
  //-----------------------------------------------------------------------------
  inline std::vector<Point> check_cgal(const std::vector<Point>& input_result_dolfin,
                                       const std::vector<Point>& input_result_cgal,
                                       std::string function)
  {
    // Create unique
    const std::vector<Point> result_dolfin = unique_points(input_result_dolfin);
    const std::vector<Point> result_cgal = unique_points(input_result_cgal);
>>>>>>> 9268deff

    // Make sure all points are found
    bool difference = false;
    for (std::size_t i = 0; i < unique_result_dolfin.size(); ++i)
    {
      bool found = false;
      for (std::size_t j = 0; j < unique_result_cgal.size(); ++j)
      {
    	if ((unique_result_dolfin[i] - unique_result_cgal[j]).squared_norm() < CGAL_CHECK_TOLERANCE)
    	{
    	  found = true;
    	  break;
    	}
      }
      if (!found)
      {
	difference = true;
      }
    }

    // Make sure all points are found (not needed to check again)
    if (!difference)
    {
      for (std::size_t i = 0; i < unique_result_cgal.size(); ++i)
      {
	bool found = false;
	for (std::size_t j = 0; j < unique_result_dolfin.size(); ++j)
	{
	  if ((unique_result_cgal[i] - unique_result_dolfin[j]).squared_norm() < CGAL_CHECK_TOLERANCE)
	  {
	    found = true;
	    break;
	  }
	}
	if (!found)
	{
	  difference = true;
	}
      }
    }

<<<<<<< HEAD
    if (difference)
    {
      // Check volume: special case for intersection_triangle_triangle_2d
      if (function == "intersection_triangle_triangle_2d")
      {
	std::vector<std::vector<Point> > tri_dolfin = FIXME_triangulate_polygon_2d(unique_result_dolfin);

	double vol_dolfin;
	for (const std::vector<Point> tri: tri_dolfin)
	  vol_dolfin += volume(tri);

#ifdef debugoutput
	std::cout << "vol dolfin: ";
	for (const std::vector<Point> tri: tri_dolfin)
	  std::cout << volume(tri)<<' ';
	std::cout << "\n";
#endif

	std::vector<std::vector<Point> > tri_cgal = FIXME_triangulate_polygon_2d(unique_result_cgal);
	double vol_cgal;
	for (const std::vector<Point> tri: tri_cgal)
	  vol_cgal += volume(tri);

#ifdef debugoutput
	std::cout << "vol cgal: ";
	for (const std::vector<Point> tri: tri_cgal)
	  std::cout << volume(tri)<<' ';
	std::cout << "\n";
#endif

	if (std::abs(vol_cgal - vol_dolfin) > DOLFIN_EPS_LARGE)
	{
	  std::cout << "vol_dolfin " << vol_dolfin <<" vol_cgal " << vol_cgal<<'\n';
	  dolfin_error("CGALExactArithmetic.h",
		       "compare volumes between dolfin and cgal",
		       "dolfin volume = %d and cgal volume = %d",
		       vol_dolfin, vol_cgal);
	}
      }
      else if (unique_result_cgal.size() == 1 and
	       unique_result_dolfin.size() == 1)
      {
	std::stringstream s_dolfin, s_cgal;
	s_dolfin << unique_result_dolfin[0];
	s_cgal << unique_result_cgal[0];
	dolfin_error("CGALExactArithmetic.h",
		     "compare volumes between dolfin and cgal",
		     "predicate %s gave one point in DOLFIN: %s and in CGAL: %s",
		     function.c_str(), s_dolfin.str().c_str(), s_cgal.str().c_str());
      }
      else
      {
	dolfin_error("CGALExactArithmetic.h",
		     "compare volumes between dolfin and cgal",
		     "Predicate %s not implemented",
		     function.c_str());
      }
    }

    return unique_result_dolfin;
=======
    return result_dolfin;
>>>>>>> 9268deff
  }
  //-----------------------------------------------------------------------------
  // Compare DOLFIN/CGAL triangulations
  //-----------------------------------------------------------------------------
  inline const std::vector<std::vector<Point>>&
  check_cgal(const std::vector<std::vector<Point>>& result_dolfin,
	     const std::vector<std::vector<Point>>& result_cgal,
	     std::string function)
  {
    // FIXME: do we expect dolfin and cgal data to be in the same order?

    if (result_dolfin.size() != result_cgal.size())
    {
      std::stringstream s_dolfin;
      s_dolfin.precision(16);
      for (const std::vector<Point> s: result_dolfin)
      {
        s_dolfin << "[";
        for (const Point v : s)
          s_dolfin << v << ' ';
        // s_dolfin.seekp(-1, s_dolfin.cur);
        s_dolfin << "]";
      }

      std::stringstream s_cgal;
      s_cgal.precision(16);
      for (const std::vector<Point> s : result_cgal)
      {
        s_cgal << "[";
        for (const Point v : s)
          s_cgal << v << ' ';
        //s_cgal.seekp(-1, s_cgal.cur);
        s_cgal << "]";
      }

      dolfin_error("CGALExactArithmetic.h",
		   "verify intersections due to different sizes",
		   /* "Error in function %s\n DOLFIN: %d\n CGAL: %d", */
		   /* function.c_str(), */
                   /* result_dolfin.size(), */
                   /* result_cgal.size()); */
		   "Error in function %s\n DOLFIN: %s\n CGAL: %s",
		   function.c_str(),
		   s_dolfin.str().c_str(),
		   s_cgal.str().c_str());
    }
    else
    {
      // Compare total volume
      double dolfin_volume = 0;
      for (std::vector<Point> s : result_dolfin)
	dolfin_volume += volume(s);

      double cgal_volume = 0;
      for (std::vector<Point> s : result_cgal)
	cgal_volume += volume(s);

      if (std::abs(cgal_volume - dolfin_volume) > CGAL_CHECK_TOLERANCE)
      {
	std::stringstream s_dolfin, s_cgal, s_error;
	s_dolfin.precision(16);
	s_dolfin << dolfin_volume;
	s_cgal.precision(16);
	s_cgal << cgal_volume;
	s_error.precision(16);
	s_error << std::abs(cgal_volume - dolfin_volume);

	dolfin_error("CGALExactArithmetic.h",
		     "verify intersections due to different volumes",
		     "Error in function %s\n CGAL volume   %s\n DOLFIN volume %s\n error %s\n",
		     function.c_str(),
		     s_cgal.str().c_str(),
		     s_dolfin.str().c_str(),
		     s_error.str().c_str());
      }
    }

    return result_dolfin;
  }
  //-----------------------------------------------------------------------------
  // Compare DOLFIN/CGAL points
  //-----------------------------------------------------------------------------
  inline const Point& check_cgal(const Point& result_dolfin,
                                 const Point& result_cgal,
                                 std::string function)
  {
    for (std::size_t d = 0; d < 3; ++d)
    {
      if (!near(result_dolfin[d], result_cgal[d], CGAL_CHECK_TOLERANCE))
      {
	std::stringstream s_dolfin;
	s_dolfin.precision(16);
	std::stringstream s_cgal;
	s_cgal.precision(16);
	for (std::size_t i = 0; i < 3; ++i)
	{
	  s_dolfin << result_dolfin[i] << " ";
	  s_cgal << result_cgal[i] << " ";
	}

	dolfin_error("CGALExactArithmetic.h",
		     "verify intersections due to different Point data",
		     "Error in function %s\n DOLFIN: %s\n CGAL: %s",
		     function.c_str(),
		     s_dolfin.str().c_str(),
		     s_cgal.str().c_str());
      }
    }

    return result_dolfin;
  }
  //-----------------------------------------------------------------------------
} // end namespace dolfin

// Comparison macro that calls comparison function
#define CHECK_CGAL(RESULT_DOLFIN, RESULT_CGAL) \
        check_cgal(RESULT_DOLFIN, RESULT_CGAL, __FUNCTION__)

// CGAL includes
#define CGAL_HEADER_ONLY
#include <CGAL/Cartesian.h>
#include <CGAL/Quotient.h>
#include <CGAL/MP_Float.h>
#include <CGAL/Point_2.h>
#include <CGAL/Triangle_2.h>
#include <CGAL/Segment_2.h>
#include <CGAL/Point_3.h>
#include <CGAL/Triangle_3.h>
#include <CGAL/Segment_3.h>
#include <CGAL/Tetrahedron_3.h>
#include <CGAL/Polyhedron_3.h>
#include <CGAL/intersections.h>
#include <CGAL/intersection_of_Polyhedra_3.h>
#include <CGAL/Exact_predicates_exact_constructions_kernel.h>

namespace
{
  // CGAL typedefs
  /* typedef CGAL::Quotient<CGAL::MP_Float> ExactNumber; */
  /* typedef CGAL::Cartesian<ExactNumber>   ExactKernel; */
  typedef CGAL::Exact_predicates_exact_constructions_kernel ExactKernel;
  typedef ExactKernel::FT ExactNumber;
  typedef ExactKernel::Point_2            Point_2;
  typedef ExactKernel::Triangle_2         Triangle_2;
  typedef ExactKernel::Segment_2          Segment_2;
  typedef ExactKernel::Intersect_2        Intersect_2;
  typedef ExactKernel::Point_3            Point_3;
  typedef ExactKernel::Triangle_3         Triangle_3;
  typedef ExactKernel::Segment_3          Segment_3;
  typedef ExactKernel::Tetrahedron_3      Tetrahedron_3;
  typedef ExactKernel::Intersect_3        Intersect_3;
  typedef CGAL::Polyhedron_3<ExactKernel> Polyhedron_3;

  //---------------------------------------------------------------------------
  // CGAL utility functions
  //---------------------------------------------------------------------------
  inline Point_2 convert_to_cgal_2d(double a, double b)
  {
    return Point_2(a, b);
  }
  //-----------------------------------------------------------------------------
  inline Point_3 convert_to_cgal_3d(double a, double b, double c)
  {
    return Point_3(a, b, c);
  }
  //-----------------------------------------------------------------------------
  inline Point_2 convert_to_cgal_2d(const dolfin::Point& p)
  {
    return Point_2(p[0], p[1]);
  }
  //-----------------------------------------------------------------------------
  inline Point_3 convert_to_cgal_3d(const dolfin::Point& p)
  {
    return Point_3(p[0], p[1], p[2]);
  }
  //-----------------------------------------------------------------------------
  inline Segment_2 convert_to_cgal_2d(const dolfin::Point& a,
				      const dolfin::Point& b)
  {
    return Segment_2(convert_to_cgal_2d(a), convert_to_cgal_2d(b));
  }
  //-----------------------------------------------------------------------------
  inline Segment_3 convert_to_cgal_3d(const dolfin::Point& a,
				      const dolfin::Point& b)
  {
    return Segment_3(convert_to_cgal_3d(a), convert_to_cgal_3d(b));
  }
  //-----------------------------------------------------------------------------
  inline Triangle_2 convert_to_cgal_2d(const dolfin::Point& a,
				       const dolfin::Point& b,
				       const dolfin::Point& c)
  {
    return Triangle_2(convert_to_cgal_2d(a),
		      convert_to_cgal_2d(b),
		      convert_to_cgal_2d(c));
  }
  //-----------------------------------------------------------------------------
  inline Triangle_3 convert_to_cgal_3d(const dolfin::Point& a,
				       const dolfin::Point& b,
				       const dolfin::Point& c)
  {
    return Triangle_3(convert_to_cgal_3d(a),
		      convert_to_cgal_3d(b),
		      convert_to_cgal_3d(c));
  }
  //-----------------------------------------------------------------------------
  inline Tetrahedron_3 convert_to_cgal_3d(const dolfin::Point& a,
					  const dolfin::Point& b,
					  const dolfin::Point& c,
					  const dolfin::Point& d)
  {
    return Tetrahedron_3(convert_to_cgal_3d(a),
			 convert_to_cgal_3d(b),
			 convert_to_cgal_3d(c),
			 convert_to_cgal_3d(d));
  }
  //-----------------------------------------------------------------------------
  inline bool is_degenerate_2d(const dolfin::Point& a,
			       const dolfin::Point& b)
  {
    const Segment_2 s(convert_to_cgal_2d(a), convert_to_cgal_2d(b));
    return s.is_degenerate();
  }
  //-----------------------------------------------------------------------------
  inline bool is_degenerate_3d(const dolfin::Point& a,
			       const dolfin::Point& b)
  {
    const Segment_3 s(convert_to_cgal_3d(a), convert_to_cgal_3d(b));
    return s.is_degenerate();
  }
  //-----------------------------------------------------------------------------
  inline bool is_degenerate_2d(const dolfin::Point& a,
			       const dolfin::Point& b,
			       const dolfin::Point& c)
  {
    const Triangle_2 t(convert_to_cgal_2d(a),
		       convert_to_cgal_2d(b),
		       convert_to_cgal_2d(c));
    return t.is_degenerate();
  }
  //-----------------------------------------------------------------------------
  inline bool is_degenerate_3d(const dolfin::Point& a,
			       const dolfin::Point& b,
			       const dolfin::Point& c)
  {
    const Triangle_3 t(convert_to_cgal_3d(a),
		       convert_to_cgal_3d(b),
		       convert_to_cgal_3d(c));
    return t.is_degenerate();
  }
  //-----------------------------------------------------------------------------
  inline bool is_degenerate_3d(const dolfin::Point& a,
			       const dolfin::Point& b,
			       const dolfin::Point& c,
			       const dolfin::Point& d)
  {
    const Tetrahedron_3 t(convert_to_cgal_3d(a),
			  convert_to_cgal_3d(b),
			  convert_to_cgal_3d(c),
			  convert_to_cgal_3d(d));
    return t.is_degenerate();
  }
  //-----------------------------------------------------------------------------
  inline dolfin::Point convert_from_cgal(const Point_2& p)
  {
    return dolfin::Point(CGAL::to_double(p.x()),CGAL::to_double(p.y()));
  }
  //-----------------------------------------------------------------------------
  inline dolfin::Point convert_from_cgal(const Point_3& p)
  {
    return dolfin::Point(CGAL::to_double(p.x()),
			 CGAL::to_double(p.y()),
			 CGAL::to_double(p.z()));
  }
  //-----------------------------------------------------------------------------
  inline std::vector<dolfin::Point> convert_from_cgal(const Segment_2& s)
  {
    const std::vector<dolfin::Point> triangulation =
      {{ dolfin::Point(CGAL::to_double(s.vertex(0)[0]),
		       CGAL::to_double(s.vertex(0)[1])),
	 dolfin::Point(CGAL::to_double(s.vertex(1)[0]),
		       CGAL::to_double(s.vertex(1)[1]))
	}};
    return triangulation;
  }
  //-----------------------------------------------------------------------------
  inline std::vector<dolfin::Point> convert_from_cgal(const Segment_3& s)
  {
    const std::vector<dolfin::Point> triangulation =
      {{ dolfin::Point(CGAL::to_double(s.vertex(0)[0]),
		       CGAL::to_double(s.vertex(0)[1]),
		       CGAL::to_double(s.vertex(0)[2])),
	 dolfin::Point(CGAL::to_double(s.vertex(1)[0]),
		       CGAL::to_double(s.vertex(1)[1]),
		       CGAL::to_double(s.vertex(1)[2]))
	}};
    return triangulation;
  }
  //-----------------------------------------------------------------------------
  inline std::vector<dolfin::Point> convert_from_cgal(const Triangle_2& t)
  {
    const std::vector<dolfin::Point> triangulation =
      {{ dolfin::Point(CGAL::to_double(t.vertex(0)[0]),
		       CGAL::to_double(t.vertex(0)[1])),
	 dolfin::Point(CGAL::to_double(t.vertex(2)[0]),
		       CGAL::to_double(t.vertex(2)[1])),
	 dolfin::Point(CGAL::to_double(t.vertex(1)[0]),
		       CGAL::to_double(t.vertex(1)[1]))
	}};
    return triangulation;
  }
  //-----------------------------------------------------------------------------
  inline std::vector<dolfin::Point> convert_from_cgal(const Triangle_3& t)
  {
    const std::vector<dolfin::Point> triangulation =
      {{ dolfin::Point(CGAL::to_double(t.vertex(0)[0]),
		       CGAL::to_double(t.vertex(0)[1]),
		       CGAL::to_double(t.vertex(0)[2])),
	 dolfin::Point(CGAL::to_double(t.vertex(2)[0]),
		       CGAL::to_double(t.vertex(2)[1]),
		       CGAL::to_double(t.vertex(2)[2])),
	 dolfin::Point(CGAL::to_double(t.vertex(1)[0]),
		       CGAL::to_double(t.vertex(1)[1]),
		       CGAL::to_double(t.vertex(1)[2]))
	}};
    return triangulation;
  }
  //-----------------------------------------------------------------------------
  inline std::vector<std::vector<dolfin::Point>>
  triangulate_polygon_2d(const std::vector<dolfin::Point>& points)
  {
    using Point = dolfin::Point;

    // Sometimes we can get an extra point on an edge: a-----c--b. This
    // point c may cause problems for the graham scan. To avoid this,
    // use an extra center point. Use this center point and point no 0
    // as reference for the angle calculation
    Point pointscenter = points[0];
    for (std::size_t m = 1; m < points.size(); ++m)
      pointscenter += points[m];
    pointscenter /= points.size();

    // Reference
    Point ref = points[0] - pointscenter;

    // Calculate and store angles
    std::vector<std::pair<double, std::size_t>> order;
    for (std::size_t m = 1; m < points.size(); ++m)
    {
      const double A = orient2d(pointscenter.coordinates(),
				const_cast<double*>(points[0].coordinates()),
				const_cast<double*>(points[m].coordinates()));
      const Point s = points[m] - pointscenter;
      double alpha = std::atan2(A, s.dot(ref));
      if (alpha < 0)
	alpha += 2*DOLFIN_PI;
      order.emplace_back(alpha, m);
    }


    // std::vector<std::pair<double, std::size_t>> order;
    // Point ref = points[0] - pointscenter;
    // ref /= ref.norm();

    // // Compute normal
    // Point normal = (points[2] - points[0]).cross(points[1] - points[0]);
    // const double det = normal.norm();
    // normal /= det;

    // // Calculate and store angles
    // for (std::size_t m = 1; m < points.size(); ++m)
    // {
    //   const Point v = points[m] - pointscenter;
    //   const double frac = ref.dot(v) / v.norm();
    //   double alpha;
    //   if (frac <= -1)
    // 	alpha = DOLFIN_PI;
    //   else if (frac >= 1)
    // 	alpha = 0;
    //   else
    //   {
    // 	alpha = acos(frac);
    // 	if (v.dot(normal.cross(ref)) < 0)
    // 	  alpha = 2*DOLFIN_PI-alpha;
    //   }
    //   order.push_back(std::make_pair(alpha, m));
    // }

    // Sort angles
    std::sort(order.begin(), order.end());

    // Tessellate
    std::vector<std::vector<Point>> triangulation(order.size() - 1);
    for (std::size_t m = 0; m < order.size()-1; ++m)
    {
      // FIXME: We could consider only triangles with area > tolerance here.
      triangulation[m] = {{ points[0],
			    points[order[m].second],
			    points[order[m + 1].second] }};
    }

    return triangulation;
  }
  //-----------------------------------------------------------------------------
  inline
  std::vector<std::vector<dolfin::Point>>
  triangulate_polygon_3d(const std::vector<dolfin::Point>& points)
  {
    // FIXME
    dolfin::dolfin_error("CGALExactArithmetic.h",
			 "triangulate_polygon_3d",
			 "Not implemented");
    return std::vector<std::vector<dolfin::Point>>();
  }
  //-----------------------------------------------------------------------------
}

namespace dolfin
{
  //---------------------------------------------------------------------------
  // Reference implementations of DOLFIN collision detection predicates
  // using CGAL exact arithmetic
  // ---------------------------------------------------------------------------
  inline bool cgal_collides_segment_point_2d(const Point& q0,
					     const Point& q1,
					     const Point& p,
					     bool only_interior=false)
  {
    const Point_2 q0_ = convert_to_cgal_2d(q0);
    const Point_2 q1_ = convert_to_cgal_2d(q1);
    const Point_2 p_ = convert_to_cgal_2d(p);

    const bool intersects = CGAL::do_intersect(Segment_2(q0_, q1_), p_);
    return only_interior ? intersects && p_ != q0_ && p_ != q1_ : intersects;
  }
  //-----------------------------------------------------------------------------
  inline bool cgal_collides_segment_point_3d(const Point& q0,
					     const Point& q1,
					     const Point& p,
					     bool only_interior=false)
  {
    const Point_3 q0_ = convert_to_cgal_3d(q0);
    const Point_3 q1_ = convert_to_cgal_3d(q1);
    const Point_3 p_ = convert_to_cgal_3d(p);

    const Segment_3 segment(q0_, q1_);
    const bool intersects = segment.has_on(p_);
    return only_interior ? intersects && p_ != q0_ && p_ != q1_ : intersects;
  }
  //-----------------------------------------------------------------------------
  inline bool cgal_collides_segment_segment_2d(const Point& p0,
					       const Point& p1,
					       const Point& q0,
					       const Point& q1)
  {
    return CGAL::do_intersect(convert_to_cgal_2d(p0, p1),
			      convert_to_cgal_2d(q0, q1));
  }
  //-----------------------------------------------------------------------------
  inline bool cgal_collides_segment_segment_3d(const Point& p0,
					       const Point& p1,
					       const Point& q0,
					       const Point& q1)
  {
    return CGAL::do_intersect(convert_to_cgal_3d(p0, p1),
			      convert_to_cgal_3d(q0, q1));
  }
  //-----------------------------------------------------------------------------
  inline bool cgal_collides_triangle_point_2d(const Point& p0,
					      const Point& p1,
					      const Point& p2,
					      const Point &point)
  {
    return CGAL::do_intersect(convert_to_cgal_2d(p0, p1, p2),
			      convert_to_cgal_2d(point));
  }
  //-----------------------------------------------------------------------------
  inline bool cgal_collides_triangle_point_3d(const Point& p0,
					      const Point& p1,
					      const Point& p2,
					      const Point &point)
  {
    const Triangle_3 tri = convert_to_cgal_3d(p0, p1, p2);
    return tri.has_on(convert_to_cgal_3d(point));
  }
  //-----------------------------------------------------------------------------
  inline bool cgal_collides_triangle_segment_2d(const Point& p0,
						const Point& p1,
						const Point& p2,
						const Point& q0,
						const Point& q1)
  {
    return CGAL::do_intersect(convert_to_cgal_2d(p0, p1, p2),
			      convert_to_cgal_2d(q0, q1));
  }
  //-----------------------------------------------------------------------------
  inline bool cgal_collides_triangle_segment_3d(const Point& p0,
						const Point& p1,
						const Point& p2,
						const Point& q0,
						const Point& q1)
  {
    return CGAL::do_intersect(convert_to_cgal_3d(p0, p1, p2),
			      convert_to_cgal_3d(q0, q1));
  }
  //-----------------------------------------------------------------------------
  inline bool cgal_collides_triangle_triangle_2d(const Point& p0,
						 const Point& p1,
						 const Point& p2,
						 const Point& q0,
						 const Point& q1,
						 const Point& q2)
  {
    return CGAL::do_intersect(convert_to_cgal_2d(p0, p1, p2),
			      convert_to_cgal_2d(q0, q1, q2));
  }
  //-----------------------------------------------------------------------------
  inline bool cgal_collides_triangle_triangle_3d(const Point& p0,
						 const Point& p1,
						 const Point& p2,
						 const Point& q0,
						 const Point& q1,
						 const Point& q2)
  {
    return CGAL::do_intersect(convert_to_cgal_3d(p0, p1, p2),
			      convert_to_cgal_3d(q0, q1, q2));
  }
  //-----------------------------------------------------------------------------
  inline bool cgal_collides_tetrahedron_point(const Point& p0,
					      const Point& p1,
					      const Point& p2,
					      const Point& p3,
					      const Point& q0)
  {
    const Tetrahedron_3 tet = convert_to_cgal_3d(p0, p1, p2, p3);
    return !tet.has_on_unbounded_side(convert_to_cgal_3d(q0));
  }
  //-----------------------------------------------------------------------------
  inline bool cgal_collides_tetrahedron_segment(const Point& p0,
						const Point& p1,
						const Point& p2,
						const Point& p3,
						const Point& q0,
						const Point& q1)
  {
    if (cgal_collides_tetrahedron_point(p0, p1, p2, p3, q0) or
	cgal_collides_tetrahedron_point(p0, p1, p2, p3, q1))
      return true;

    if (cgal_collides_triangle_segment_3d(p0, p1, p2, q0, q1) or
	cgal_collides_triangle_segment_3d(p0, p2, p3, q0, q1) or
	cgal_collides_triangle_segment_3d(p0, p3, p1, q0, q1) or
	cgal_collides_triangle_segment_3d(p1, p3, p2, q0, q1))
      return true;

    return false;
  }
  //-----------------------------------------------------------------------------
  inline bool cgal_collides_tetrahedron_triangle(const Point& p0,
						 const Point& p1,
						 const Point& p2,
						 const Point& p3,
						 const Point& q0,
						 const Point& q1,
						 const Point& q2)
  {
    return CGAL::do_intersect(convert_to_cgal_3d(p0, p1, p2, p3),
			      convert_to_cgal_3d(q0, q1, q2));
  }
  //-----------------------------------------------------------------------------
  inline bool cgal_collides_tetrahedron_tetrahedron(const Point& p0,
						    const Point& p1,
						    const Point& p2,
						    const Point& p3,
						    const Point& q0,
						    const Point& q1,
						    const Point& q2,
						    const Point& q3)
  {
    // Check volume collisions
    if (cgal_collides_tetrahedron_point(p0, p1, p2, p3, q0)) return true;
    if (cgal_collides_tetrahedron_point(p0, p1, p2, p3, q1)) return true;
    if (cgal_collides_tetrahedron_point(p0, p1, p2, p3, q2)) return true;
    if (cgal_collides_tetrahedron_point(p0, p1, p2, p3, q3)) return true;
    if (cgal_collides_tetrahedron_point(q0, q1, q2, q3, p0)) return true;
    if (cgal_collides_tetrahedron_point(q0, q1, q2, q3, p1)) return true;
    if (cgal_collides_tetrahedron_point(q0, q1, q2, q3, p2)) return true;
    if (cgal_collides_tetrahedron_point(q0, q1, q2, q3, p3)) return true;

    Polyhedron_3 tet_a;
    tet_a.make_tetrahedron(convert_to_cgal_3d(p0),
			   convert_to_cgal_3d(p1),
			   convert_to_cgal_3d(p2),
			   convert_to_cgal_3d(p3));

    Polyhedron_3 tet_b;
    tet_b.make_tetrahedron(convert_to_cgal_3d(q0),
			   convert_to_cgal_3d(q1),
			   convert_to_cgal_3d(q2),
			   convert_to_cgal_3d(q3));

    // Check for polyhedron intersection (recall that a polyhedron is
    // only its vertices, edges and faces)
    std::size_t cnt = 0;
    CGAL::Counting_output_iterator out(&cnt);
    CGAL::intersection_Polyhedron_3_Polyhedron_3<Polyhedron_3>(tet_a,
							       tet_b,
							       out);
    // The tetrahedra does not intersect if cnt == 0
    return cnt != 0;
  }
  //----------------------------------------------------------------------------
  // Reference implementations of DOLFIN intersection triangulation
  // functions using CGAL exact arithmetic
  // ---------------------------------------------------------------------------
  inline
  std::vector<Point> cgal_intersection_segment_segment_2d(const Point& p0,
							  const Point& p1,
							  const Point& q0,
							  const Point& q1)
  {
    dolfin_assert(!is_degenerate_2d(p0, p1));
    dolfin_assert(!is_degenerate_2d(q0, q1));

    const auto I0 = convert_to_cgal_2d(p0, p1);
    const auto I1 = convert_to_cgal_2d(q0, q1);

    if (const auto ii = CGAL::intersection(I0, I1))
    {
      if (const Point_2* p = boost::get<Point_2>(&*ii))
      {
	return std::vector<Point>{convert_from_cgal(*p)};
      }
      else if (const Segment_2* s = boost::get<Segment_2>(&*ii))
      {
	return convert_from_cgal(*s);
      }
      else
      {
	dolfin_error("CGALExactArithmetic.h",
		     "cgal_intersection_segment_segment_2d",
		     "Unexpected behavior");
      }
    }

    return std::vector<Point>();
  }
  //-----------------------------------------------------------------------------
  inline
  std::vector<Point> cgal_intersection_segment_segment_3d(const Point& p0,
							  const Point& p1,
							  const Point& q0,
							  const Point& q1)
  {
    dolfin_assert(!is_degenerate_3d(p0, p1));
    dolfin_assert(!is_degenerate_3d(q0, q1));

    const auto I0 = convert_to_cgal_3d(p0, p1);
    const auto I1 = convert_to_cgal_3d(q0, q1);

    if (const auto ii = CGAL::intersection(I0, I1))
    {
      if (const Point_3* p = boost::get<Point_3>(&*ii))
      {
	return std::vector<Point>{convert_from_cgal(*p)};
      }
      else if (const Segment_3* s = boost::get<Segment_3>(&*ii))
      {
	return convert_from_cgal(*s);
      }
      else
      {
	dolfin_error("CGALExactArithmetic.h",
		     "cgal_intersection_segment_segment_3d",
		     "Unexpected behavior");
      }
    }

    return std::vector<Point>();
  }
  //-----------------------------------------------------------------------------
  inline
  std::vector<Point> cgal_triangulate_segment_segment_2d(const Point& p0,
							 const Point& p1,
							 const Point& q0,
							 const Point& q1)
  {
    return cgal_intersection_segment_segment_2d(p0, p1, q0, q1);
  }
  //-----------------------------------------------------------------------------
  inline
  std::vector<Point> cgal_triangulate_segment_segment_3d(const Point& p0,
							 const Point& p1,
							 const Point& q0,
							 const Point& q1)
  {
    return cgal_intersection_segment_segment_3d(p0, p1, q0, q1);
  }
  //-----------------------------------------------------------------------------
  inline std::vector<Point>
  cgal_intersection_segment_interior_segment_interior_2d(const Point& p0,
							 const Point& p1,
							 const Point& q0,
							 const Point& q1)
  {
    dolfin_assert(!is_degenerate_2d(p0, p1));
    dolfin_assert(!is_degenerate_2d(q0, q1));

    const Segment_2 I0 = convert_to_cgal_2d(p0, p1);
    const Segment_2 I1 = convert_to_cgal_2d(q0, q1);
    std::vector<Point> triangulation;

    if (const auto ii = CGAL::intersection(I0, I1))
    {
      if (const Point_2* p = boost::get<Point_2>(&*ii))
      {
        if (*p != I0.source() && *p != I0.target() && *p != I1.source() && *p != I1.target())
          triangulation.push_back(convert_from_cgal(*p));
      }
      else if (const Segment_2* s = boost::get<Segment_2>(&*ii))
      {
        if (s->source() != I0.source() && s->source() != I0.target() && s->source() != I1.source() && s->source() != I1.target())
          triangulation.push_back(convert_from_cgal(s->source()));
        if (s->target() != I0.source() && s->target() != I0.target() && s->target() != I1.source() && s->target() != I1.target())
          triangulation.push_back(convert_from_cgal(s->target()));
      }
      else
      {
	dolfin_error("CGALExactArithmetic.h",
		     "cgal_intersection_segment_interior_segment_interior_2d",
		     "Unexpected behavior");
      }
    }

    return triangulation;
  }
  //-----------------------------------------------------------------------------
  inline
  std::vector<Point>
  cgal_intersection_segment_interior_segment_interior_3d(const Point& p0,
							 const Point& p1,
							 const Point& q0,
							 const Point& q1)
  {
    dolfin_assert(!is_degenerate_3d(p0, p1));
    dolfin_assert(!is_degenerate_3d(q0, q1));

    const Segment_3 I0 = convert_to_cgal_3d(p0, p1);
    const Segment_3 I1 = convert_to_cgal_3d(q0, q1);
    std::vector<Point> triangulation;

    if (const auto ii = CGAL::intersection(I0, I1))
    {
      if (const Point_3* p = boost::get<Point_3>(&*ii))
      {
	if (*p != I0.source() && *p != I0.target() && *p != I1.source() && *p != I1.target())
	  triangulation.push_back(convert_from_cgal(*p));
      }
      else if (const Segment_3* s = boost::get<Segment_3>(&*ii))
      {
	if (s->source() != I0.source() && s->source() != I0.target() && s->source() != I1.source() && s->source() != I1.target())
	  triangulation.push_back(convert_from_cgal(s->source()));
	if (s->target() != I0.source() && s->target() != I0.target() && s->target() != I1.source() && s->target() != I1.target())
	  triangulation.push_back(convert_from_cgal(s->target()));
      }
      else
      {
	dolfin_error("CGALExactArithmetic.h",
		     "cgal_intersection_segment_interior_segment_interior_3d",
		     "Unexpected behavior");
      }
    }

    return triangulation;
  }
  //-----------------------------------------------------------------------------
  inline
  std::vector<Point>
  cgal_triangulate_segment_interior_segment_interior_2d(const Point& p0,
							const Point& p1,
							const Point& q0,
							const Point& q1)
  {
    return cgal_intersection_segment_interior_segment_interior_2d(p0, p1, q0, q1);
  }
  //-----------------------------------------------------------------------------
  inline
  std::vector<Point>
  cgal_triangulate_segment_interior_segment_interior_3d(const Point& p0,
							const Point& p1,
							const Point& q0,
							const Point& q1)
  {
    return cgal_intersection_segment_interior_segment_interior_3d(p0, p1, q0, q1);
  }
  //-----------------------------------------------------------------------------
  inline
  std::vector<Point> cgal_intersection_triangle_segment_2d(const Point& p0,
                                                           const Point& p1,
                                                           const Point& p2,
                                                           const Point& q0,
                                                           const Point& q1)
  {
    dolfin_assert(!is_degenerate_2d(p0, p1, p2));
    dolfin_assert(!is_degenerate_2d(q0, q1));

    const auto T = convert_to_cgal_2d(p0, p1, p2);
    const auto I = convert_to_cgal_2d(q0, q1);

    if (const auto ii = CGAL::intersection(T, I))
    {
      if (const Point_2* p = boost::get<Point_2>(&*ii))
      {
	return std::vector<Point>{convert_from_cgal(*p)};
      }
      else if (const Segment_2* s = boost::get<Segment_2>(&*ii))
      {
	return convert_from_cgal(*s);
      }
      else
      {
	dolfin_error("CGALExactArithmetic.h",
		     "cgal_intersection_triangle_segment_2d",
		     "Unexpected behavior");
      }
    }
    return std::vector<Point>();
  }
  //-----------------------------------------------------------------------------
  inline
  std::vector<Point> cgal_intersection_triangle_segment_3d(const Point& p0,
							   const Point& p1,
							   const Point& p2,
							   const Point& q0,
							   const Point& q1)
  {
    dolfin_assert(!is_degenerate_3d(p0, p1, p2));
    dolfin_assert(!is_degenerate_3d(q0, q1));

    const auto T = convert_to_cgal_3d(p0, p1, p2);
    const auto I = convert_to_cgal_3d(q0, q1);

    if (const auto ii = CGAL::intersection(T, I))
    {
      if (const Point_3* p = boost::get<Point_3>(&*ii))
      {
	return std::vector<Point>{convert_from_cgal(*p)};
      }
      else if (const Segment_3* s = boost::get<Segment_3>(&*ii))
      {
	return convert_from_cgal(*s);
      }
      else
      {
	dolfin_error("CGALExactArithmetic.h",
		     "cgal_intersection_triangle_segment_3d",
		     "Unexpected behavior");
      }
    }
    return std::vector<Point>();
  }
  //-----------------------------------------------------------------------------
  inline
  std::vector<Point> cgal_triangulate_triangle_segment_2d(const Point& p0,
                                                          const Point& p1,
                                                          const Point& p2,
                                                          const Point& q0,
							  const Point& q1)
  {
    return cgal_intersection_triangle_segment_2d(p0, p1, p2, q0, q1);
  }
  //-----------------------------------------------------------------------------
  inline
  std::vector<Point> cgal_triangulate_triangle_segment_3d(const Point& p0,
							  const Point& p1,
							  const Point& p2,
							  const Point& q0,
							  const Point& q1)
  {
    return cgal_intersection_triangle_segment_3d(p0, p1, p2, q0, q1);
  }
  //-----------------------------------------------------------------------------
  inline
  std::vector<Point> cgal_intersection_triangle_triangle_2d(const Point& p0,
                                                            const Point& p1,
                                                            const Point& p2,
                                                            const Point& q0,
                                                            const Point& q1,
                                                            const Point& q2)
  {
    dolfin_assert(!is_degenerate_2d(p0, p1, p2));
    dolfin_assert(!is_degenerate_2d(q0, q1, q2));

    const Triangle_2 T0 = convert_to_cgal_2d(p0, p1, p2);
    const Triangle_2 T1 = convert_to_cgal_2d(q0, q1, q2);
    std::vector<Point> intersection;

    if (const auto ii = CGAL::intersection(T0, T1))
    {
      if (const Point_2* p = boost::get<Point_2>(&*ii))
      {
#ifdef debugoutput
        std::cout << "CGAL: Intersection is point\n";
#endif
        intersection.push_back(convert_from_cgal(*p));
      }
      else if (const Segment_2* s = boost::get<Segment_2>(&*ii))
      {
#ifdef debugoutput
        std::cout << "CGAL: Intersection is segment: (" << s->source() << ", " << s->target() << ")\n";
#endif
        intersection = convert_from_cgal(*s);
      }
      else if (const Triangle_2* t = boost::get<Triangle_2>(&*ii))
      {
#ifdef debugoutput
        std::cout << "CGAL: Intersection is triangle\n";
        std::cout << "Area: " << std::abs(CGAL::to_double(t->area())) << '\n';
#endif
        intersection = convert_from_cgal(*t);;
      }
      else if (const std::vector<Point_2>* cgal_points = boost::get<std::vector<Point_2>>(&*ii))
      {
#ifdef debugoutput
        std::cout << "CGAL: Intersection is polygon (" << cgal_points->size() << ")\n";
#endif
        for (Point_2 p : *cgal_points)
        {
          intersection.push_back(convert_from_cgal(p));
#ifdef debugoutput
          std::cout << p << ", ";
#endif
        }
      }
      else
      {
	dolfin_error("CGALExactArithmetic.h",
		     "cgal_intersection_triangle_triangle_2d",
		     "Unexpected behavior");
      }

      // NB: the parsing can return triangulation of size 0, for example
      // if it detected a triangle but it was found to be flat.
      /* if (triangulation.size() == 0) */
      /*   dolfin_error("CGALExactArithmetic.h", */
      /*                "find intersection of two triangles in cgal_intersection_triangle_triangle function", */
      /*                "no intersection found"); */
    }

    return intersection;
  }
  //-----------------------------------------------------------------------------
  inline
  std::vector<Point> cgal_intersection_triangle_triangle_3d(const Point& p0,
							    const Point& p1,
							    const Point& p2,
							    const Point& q0,
							    const Point& q1,
							    const Point& q2)
  {
    dolfin_assert(!is_degenerate_3d(p0, p1, p2));
    dolfin_assert(!is_degenerate_3d(q0, q1, q2));

    const Triangle_3 T0 = convert_to_cgal_3d(p0, p1, p2);
    const Triangle_3 T1 = convert_to_cgal_3d(q0, q1, q2);
    std::vector<Point> intersection;

    if (const auto ii = CGAL::intersection(T0, T1))
    {
      if (const Point_3* p = boost::get<Point_3>(&*ii))
      {
#ifdef debugoutput
	std::cout << "CGAL: Intersection is point\n";
#endif
	intersection.push_back(convert_from_cgal(*p));
      }
      else if (const Segment_3* s = boost::get<Segment_3>(&*ii))
      {
#ifdef debugoutput
	std::cout << "CGAL: Intersection is segment: (" << s->source() << ", " << s->target() << ")\n";
#endif
	intersection = convert_from_cgal(*s);
      }
      else if (const Triangle_3* t = boost::get<Triangle_3>(&*ii))
      {
#ifdef debugoutput
	std::cout << "CGAL: Intersection is triangle\n";
#endif
	intersection = convert_from_cgal(*t);;
      }
      else if (const std::vector<Point_3>* cgal_points = boost::get<std::vector<Point_3>>(&*ii))
      {
#ifdef debugoutput
	std::cout << "CGAL: Intersection is polygon (" << cgal_points->size() << ")\n";
#endif
	for (Point_3 p : *cgal_points)
	{
	  intersection.push_back(convert_from_cgal(p));
#ifdef debugoutput
	  std::cout << p << ", ";
#endif
	}
      }
      else
      {
	dolfin_error("CGALExactArithmetic.h",
		     "cgal_intersection_triangle_triangle_3d",
		     "Unexpected behavior");
      }

      // NB: the parsing can return triangulation of size 0, for example
      // if it detected a triangle but it was found to be flat.
      /* if (triangulation.size() == 0) */
      /*   dolfin_error("CGALExactArithmetic.h", */
      /*                "find intersection of two triangles in cgal_intersection_triangle_triangle function", */
      /*                "no intersection found"); */
    }

    return intersection;
  }
  //----------------------------------------------------------------------------
  inline
  std::vector<std::vector<Point>>
  cgal_triangulate_triangle_triangle_2d(const Point& p0,
					const Point& p1,
					const Point& p2,
					const Point& q0,
					const Point& q1,
					const Point& q2)
  {
    dolfin_assert(!is_degenerate_2d(p0, p1, p2));
    dolfin_assert(!is_degenerate_2d(q0, q1, q2));

    const std::vector<Point> intersection
      = cgal_intersection_triangle_triangle_2d(p0, p1, p2, q0, q1, q2);

    if (intersection.size() < 4)
    {
      return std::vector<std::vector<Point>>{intersection};
    }
    else
    {
      dolfin_assert(intersection.size() == 4 ||
		    intersection.size() == 5 ||
		    intersection.size() == 6);
      return triangulate_polygon_2d(intersection);
    }
  }
  //-----------------------------------------------------------------------------
  inline std::vector<std::vector<Point>>
  cgal_triangulate_triangle_triangle_3d(const Point& p0,
					const Point& p1,
					const Point& p2,
					const Point& q0,
					const Point& q1,
					const Point& q2)
  {
    dolfin_assert(!is_degenerate_3d(p0, p1, p2));
    dolfin_assert(!is_degenerate_3d(q0, q1, q2));

    const std::vector<Point> intersection
      = cgal_intersection_triangle_triangle_3d(p0, p1, p2, q0, q1, q2);

    if (intersection.size() < 4)
    {
      return std::vector<std::vector<Point>>{intersection};
    }
    else
    {
      dolfin_assert(intersection.size() == 4 ||
		    intersection.size() == 5 ||
		    intersection.size() == 6);
      return triangulate_polygon_3d(intersection);
    }
  }
  //-----------------------------------------------------------------------------
  inline std::vector<Point>
  cgal_intersection_tetrahedron_triangle(const Point& p0,
					 const Point& p1,
					 const Point& p2,
					 const Point& p3,
					 const Point& q0,
					 const Point& q1,
					 const Point& q2)
  {
    dolfin_assert(!is_degenerate_3d(p0, p1, p2, p3));
    dolfin_assert(!is_degenerate_3d(q0, q1, q2));

    // const Tetrahedron_3 tet = convert_from_cgal(p0, p1, p2, p3);
    // const Triangle_3 tri = convert_from_cgal(q0, q1, q2);

    Polyhedron_3 tet;
    tet.make_tetrahedron(convert_to_cgal_3d(p0),
    			 convert_to_cgal_3d(p1),
    			 convert_to_cgal_3d(p2),
    			 convert_to_cgal_3d(p3));
    Polyhedron_3 tri;
    tri.make_triangle(convert_to_cgal_3d(q0),
    		      convert_to_cgal_3d(q1),
    		      convert_to_cgal_3d(q2));

    std::list<std::vector<Point_3> > triangulation;
    CGAL::intersection_Polyhedron_3_Polyhedron_3(tet,
    						 tri,
    						 std::back_inserter(triangulation));

    // FIXME: do we need to add interior point checks? Maybe
    // Polyhedron_3 is only top dim 2?

    dolfin_error("CGALExactArithmetic.h",
		 "cgal_intersection_tetrahedron_triangle",
		 "Not implemented");


    //return triangulation;
    return std::vector<Point>();
  }
  //-----------------------------------------------------------------------------
  inline std::vector<std::vector<Point>>
  cgal_triangulate_tetrahedron_triangle(const Point& p0,
					const Point& p1,
					const Point& p2,
					const Point& p3,
					const Point& q0,
					const Point& q1,
					const Point& q2)
  {
    dolfin_assert(!is_degenerate_3d(p0, p1, p2, p3));
    dolfin_assert(!is_degenerate_3d(q0, q1, q2));

    std::vector<Point> intersection =
      cgal_intersection_tetrahedron_triangle(p0, p1, p2, p3, q0, q1, q2);

    // FIXME
    dolfin_error("CGALExactArithmetic.h",
		 "cgal_triangulation_tetrahedron_triangle",
		 "Not implemented");

    return std::vector<std::vector<Point>>();
  }
  //-----------------------------------------------------------------------------
  inline std::vector<Point>
  cgal_intersection_tetrahedron_tetrahedron(const Point& p0,
					    const Point& p1,
					    const Point& p2,
					    const Point& p3,
					    const Point& q0,
					    const Point& q1,
					    const Point& q2,
					    const Point& q3)
  {
    dolfin_assert(!is_degenerate_3d(p0, p1, p2, p3));
    dolfin_assert(!is_degenerate_3d(q0, q1, q2, q3));

    Polyhedron_3 tet_a;
    tet_a.make_tetrahedron(convert_to_cgal_3d(p0),
			   convert_to_cgal_3d(p1),
			   convert_to_cgal_3d(p2),
			   convert_to_cgal_3d(p3));
    Polyhedron_3 tet_b;
    tet_b.make_tetrahedron(convert_to_cgal_3d(q0),
			   convert_to_cgal_3d(q1),
			   convert_to_cgal_3d(q2),
			   convert_to_cgal_3d(q3));

    std::list<std::vector<Point_3> > triangulation;
    CGAL::intersection_Polyhedron_3_Polyhedron_3(tet_a,
    						 tet_b,
    						 std::back_inserter(triangulation));

    // FIXME: do we need to add interior point checks? Maybe
    // Polyhedron_3 is only top dim 2?


    // FIXME
    dolfin_error("CGALExactArithmetic.h",
		 "cgal_intersection_tetrahedron_tetrahedron",
		 "Not implemented");
    return std::vector<Point>();
  }
  //-----------------------------------------------------------------------------
  inline std::vector<std::vector<Point>>
  cgal_triangulate_tetrahedron_tetrahedron(const Point& p0,
					   const Point& p1,
					   const Point& p2,
					   const Point& p3,
					   const Point& q0,
					   const Point& q1,
					   const Point& q2,
					   const Point& q3)
  {
    dolfin_assert(!is_degenerate_3d(p0, p1, p2, p3));
    dolfin_assert(!is_degenerate_3d(q0, q1, q2, q3));

    std::vector<Point> intersection =
      cgal_intersection_tetrahedron_tetrahedron(p0, p1, p2, p3,
						q0, q1, q2, q3);

    // FIXME
    dolfin_error("CGALExactArithmetic.h",
		 "cgal_intersection_tetrahedron_tetrahedron",
		 "Not implemented");

    return std::vector<std::vector<Point>>();
  }
  //----------------------------------------------------------------------------
  // Reference implementations of DOLFIN is_degenerate
  //-----------------------------------------------------------------------------
  inline bool cgal_is_degenerate_2d(const std::vector<Point>& s)
  {
    switch (s.size())
    {
    case 1: return true;
    case 2: return is_degenerate_2d(s[0], s[1]);
    case 3: return is_degenerate_2d(s[0], s[1], s[2]);
    default:
      dolfin_error("CGALExactArithmetic.h",
		   "cgal_is_degenerate_2d",
		   "Only implemented for simplices of tdim 0, 1 and 2");
    }
    return false;
  }
  //-----------------------------------------------------------------------------
  inline bool cgal_is_degenerate_3d(const std::vector<Point>& s)
  {
    switch (s.size())
    {
    case 1: return true;
    case 2: return is_degenerate_3d(s[0], s[1]);
    case 3: return is_degenerate_3d(s[0], s[1], s[2]);
    case 4: return is_degenerate_3d(s[0], s[1], s[2], s[3]);
    default:
      dolfin_error("CGALExactArithmetic.h",
		   "cgal_is_degenerate_3d",
		   "Only implemented for simplices of tdim 0, 1, 2 and 3");
    }
    return false;
  }
  //-----------------------------------------------------------------------------

}
#endif

#endif<|MERGE_RESOLUTION|>--- conflicted
+++ resolved
@@ -16,11 +16,7 @@
 // along with DOLFIN. If not, see <http://www.gnu.org/licenses/>.
 //
 // First added:  2016-05-03
-<<<<<<< HEAD
 // Last changed: 2017-02-09
-=======
-// Last changed: 2017-02-08
->>>>>>> 9268deff
 //
 // Developer note:
 //
@@ -49,46 +45,67 @@
 #include <vector>
 #include <algorithm>
 #include <sstream>
-
-// FIXME
 #include <iomanip>
-//#define debugoutput
-
 
 // Check that results from DOLFIN and CGAL match
 namespace dolfin
 {
   //---------------------------------------------------------------------------
-  // Compute volume of simplex
+  // Functions to compare results between DOLFIN and CGAL
   //---------------------------------------------------------------------------
-  inline double volume(std::vector<Point> simplex)
-  {
-    if (simplex.size() < 3)
+
+  inline bool
+  check_cgal(bool result_dolfin,
+	     bool result_cgal,
+	     std::string function)
+  {
+    if (result_dolfin != result_cgal)
+    {
+      // Convert results to strings
+      std::stringstream s_dolfin;
+      std::stringstream s_cgal;
+      s_dolfin << result_dolfin;
+      s_cgal << result_cgal;
+
+      // Issue error
+      dolfin_error("CGALExactArithmetic.h",
+                   "verify geometric predicate with exact types",
+                   "Error in predicate %s\n DOLFIN: %s\n CGAL: %s",
+                   function.c_str(), s_dolfin.str().c_str(), s_cgal.str().c_str());
+    }
+
+    return result_dolfin;
+  }
+
+  inline double volume(std::vector<Point> s)
+  {
+    // Compute volume of simplex s
+
+    if (s.size() < 3)
       return 0;
-    else if (simplex.size() == 3)
-    {
-      return std::abs(orient2d(simplex[0].coordinates(),
-			       simplex[1].coordinates(),
-			       simplex[2].coordinates())) / 2.0;
-    }
-    else if (simplex.size() == 4)
-    {
-      return std::abs(orient3d(simplex[0].coordinates(),
-			       simplex[1].coordinates(),
-			       simplex[2].coordinates(),
-			       simplex[3].coordinates())) / 6.0;
-    }
-    else
-    {
+
+    else if (s.size() == 3)
+    {
+      return std::abs(orient2d(s[0].coordinates(),
+			       s[1].coordinates(),
+			       s[2].coordinates())) / 2;
+    }
+    else if (s.size() == 4)
+    {
+      return std::abs(orient3d(s[0].coordinates(),
+			       s[1].coordinates(),
+			       s[2].coordinates(),
+			       s[3].coordinates())) / 6;
+    }
+    else {
+
       dolfin_error("CGALExactArithmetic.h",
-		   "compute volume of simplex",
-		   "Volume of simplex with %s points not implemented.",
-                   simplex.size());
-    }
-
-    return 0.0;
-  }
-<<<<<<< HEAD
+		   "volume",
+		   "Volume of simplex with %s points not implemented.", s.size());
+    }
+
+    return 0;
+  }
 
   inline std::vector<Point>
   unique_points(const std::vector<Point>& input_points,
@@ -96,13 +113,6 @@
   {
     // Create a unique list of points in the sense that |p-q|^2 > tol
 
-=======
-  //---------------------------------------------------------------------------
-  // Create a unique list of points such that |p - q|^2 > DOLFIN_EPS
-  //---------------------------------------------------------------------------
-  inline std::vector<Point> unique_points(const std::vector<Point>& input_points)
-  {
->>>>>>> 9268deff
     std::vector<Point> points;
 
     for (std::size_t i = 0; i < input_points.size(); ++i)
@@ -121,22 +131,7 @@
     }
     return points;
   }
-  //---------------------------------------------------------------------------
-  // Compare DOLFIN/CGAL bool values (predicates)
-  //-----------------------------------------------------------------------------
-  inline bool check_cgal(bool result_dolfin,
-                         bool result_cgal,
-                         std::string function)
-  {
-    if (result_dolfin != result_cgal)
-    {
-      // Convert results to strings
-      std::stringstream s_dolfin;
-      std::stringstream s_cgal;
-      s_dolfin << result_dolfin;
-      s_cgal << result_cgal;
-
-<<<<<<< HEAD
+
 
   inline
   std::vector<std::vector<dolfin::Point>>
@@ -218,27 +213,6 @@
       std::cout << std::setprecision(std::numeric_limits<long double>::digits10+2) << "plot("<<p[0]<<','<<p[1]<<",'mo');\n";
     }
 #endif
-=======
-      // Issue error
-      dolfin_error("CGALExactArithmetic.h",
-                   "verify geometric predicate with exact types",
-                   "Error in predicate %s\n DOLFIN: %s\n CGAL: %s",
-                   function.c_str(), s_dolfin.str().c_str(), s_cgal.str().c_str());
-    }
-
-    return result_dolfin;
-  }
-  //-----------------------------------------------------------------------------
-  // Compare DOLFIN/CGAL simplices
-  //-----------------------------------------------------------------------------
-  inline std::vector<Point> check_cgal(const std::vector<Point>& input_result_dolfin,
-                                       const std::vector<Point>& input_result_cgal,
-                                       std::string function)
-  {
-    // Create unique
-    const std::vector<Point> result_dolfin = unique_points(input_result_dolfin);
-    const std::vector<Point> result_cgal = unique_points(input_result_cgal);
->>>>>>> 9268deff
 
     // Make sure all points are found
     bool difference = false;
@@ -280,7 +254,6 @@
       }
     }
 
-<<<<<<< HEAD
     if (difference)
     {
       // Check volume: special case for intersection_triangle_triangle_2d
@@ -341,13 +314,8 @@
     }
 
     return unique_result_dolfin;
-=======
-    return result_dolfin;
->>>>>>> 9268deff
-  }
-  //-----------------------------------------------------------------------------
-  // Compare DOLFIN/CGAL triangulations
-  //-----------------------------------------------------------------------------
+  }
+
   inline const std::vector<std::vector<Point>>&
   check_cgal(const std::vector<std::vector<Point>>& result_dolfin,
 	     const std::vector<std::vector<Point>>& result_cgal,
@@ -423,12 +391,11 @@
 
     return result_dolfin;
   }
-  //-----------------------------------------------------------------------------
-  // Compare DOLFIN/CGAL points
-  //-----------------------------------------------------------------------------
-  inline const Point& check_cgal(const Point& result_dolfin,
-                                 const Point& result_cgal,
-                                 std::string function)
+
+  inline const Point&
+  check_cgal(const Point& result_dolfin,
+	     const Point& result_cgal,
+	     std::string function)
   {
     for (std::size_t d = 0; d < 3; ++d)
     {
@@ -486,16 +453,17 @@
   /* typedef CGAL::Cartesian<ExactNumber>   ExactKernel; */
   typedef CGAL::Exact_predicates_exact_constructions_kernel ExactKernel;
   typedef ExactKernel::FT ExactNumber;
-  typedef ExactKernel::Point_2            Point_2;
-  typedef ExactKernel::Triangle_2         Triangle_2;
-  typedef ExactKernel::Segment_2          Segment_2;
-  typedef ExactKernel::Intersect_2        Intersect_2;
-  typedef ExactKernel::Point_3            Point_3;
-  typedef ExactKernel::Triangle_3         Triangle_3;
-  typedef ExactKernel::Segment_3          Segment_3;
-  typedef ExactKernel::Tetrahedron_3      Tetrahedron_3;
-  typedef ExactKernel::Intersect_3        Intersect_3;
-  typedef CGAL::Polyhedron_3<ExactKernel> Polyhedron_3;
+
+  typedef ExactKernel::Point_2           Point_2;
+  typedef ExactKernel::Triangle_2        Triangle_2;
+  typedef ExactKernel::Segment_2         Segment_2;
+  typedef ExactKernel::Intersect_2       Intersect_2;
+  typedef ExactKernel::Point_3           Point_3;
+  typedef ExactKernel::Triangle_3        Triangle_3;
+  typedef ExactKernel::Segment_3         Segment_3;
+  typedef ExactKernel::Tetrahedron_3     Tetrahedron_3;
+  typedef ExactKernel::Intersect_3       Intersect_3;
+  typedef CGAL::Polyhedron_3<ExactKernel>      Polyhedron_3;
 
   //---------------------------------------------------------------------------
   // CGAL utility functions
@@ -703,35 +671,6 @@
       order.emplace_back(alpha, m);
     }
 
-
-    // std::vector<std::pair<double, std::size_t>> order;
-    // Point ref = points[0] - pointscenter;
-    // ref /= ref.norm();
-
-    // // Compute normal
-    // Point normal = (points[2] - points[0]).cross(points[1] - points[0]);
-    // const double det = normal.norm();
-    // normal /= det;
-
-    // // Calculate and store angles
-    // for (std::size_t m = 1; m < points.size(); ++m)
-    // {
-    //   const Point v = points[m] - pointscenter;
-    //   const double frac = ref.dot(v) / v.norm();
-    //   double alpha;
-    //   if (frac <= -1)
-    // 	alpha = DOLFIN_PI;
-    //   else if (frac >= 1)
-    // 	alpha = 0;
-    //   else
-    //   {
-    // 	alpha = acos(frac);
-    // 	if (v.dot(normal.cross(ref)) < 0)
-    // 	  alpha = 2*DOLFIN_PI-alpha;
-    //   }
-    //   order.push_back(std::make_pair(alpha, m));
-    // }
-
     // Sort angles
     std::sort(order.begin(), order.end());
 
