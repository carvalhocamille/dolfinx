--- conflicted
+++ resolved
@@ -105,7 +105,6 @@
 bool CollisionDetection::collides(const MeshEntity& entity_0,
 				  const MeshEntity& entity_1)
 {
-<<<<<<< HEAD
   // Get data
   const MeshGeometry& g0 = entity_0.mesh().geometry();
   const MeshGeometry& g1 = entity_1.mesh().geometry();
@@ -174,121 +173,6 @@
   dolfin_error("CollisionDetection.cpp",
                "compute entity-entity collision",
                "Not implemented for dimensions %d / %d", d0, d1);
-=======
-  // Get coordinates
-  const MeshGeometry& geometry_0 = entity_0.mesh().geometry();
-  const MeshGeometry& geometry_1 = entity_1.mesh().geometry();
-  const unsigned int* vertices_0 = entity_0.entities(0);
-  const unsigned int* vertices_1 = entity_1.entities(0);
-
-  switch (entity_0.dim())
-  {
-  case 0:
-    // Collision with PointCell
-    dolfin_not_implemented();
-    break;
-  case 1:
-    // Collision with interval
-    switch (entity_1.dim())
-    {
-    case 0:
-      dolfin_not_implemented();
-      break;
-    case 1:
-      return collides_segment_segment_1d(geometry_0.point(vertices_0[0])[0],
-					 geometry_0.point(vertices_0[1])[0],
-					 geometry_1.point(vertices_1[0])[0],
-					 geometry_1.point(vertices_1[1])[0]);
-    case 2:
-      return collides_triangle_segment(geometry_1.point(vertices_1[0]),
-				       geometry_1.point(vertices_1[1]),
-				       geometry_1.point(vertices_1[2]),
-				       geometry_0.point(vertices_0[0]),
-				       geometry_0.point(vertices_0[1]));
-    case 3:
-      dolfin_not_implemented();
-      break;
-    default:
-      dolfin_error("CollisionDetection.cpp",
-                   "collides entity_0 with entity_1",
-                   "Unknown dimension of entity_1 in IntervalCell collision");
-    }
-    break;
-  case 2:
-    // Collision with triangle
-    switch (entity_1.dim())
-    {
-    case 0:
-      dolfin_not_implemented();
-      break;
-    case 1:
-      return collides_triangle_segment(geometry_0.point(vertices_0[0]),
-				       geometry_0.point(vertices_0[1]),
-				       geometry_0.point(vertices_0[2]),
-				       geometry_1.point(vertices_1[0]),
-				       geometry_1.point(vertices_1[1]));
-    case 2:
-      return collides_triangle_triangle(geometry_0.point(vertices_0[0]),
-					geometry_0.point(vertices_0[1]),
-					geometry_0.point(vertices_0[2]),
-					geometry_1.point(vertices_1[0]),
-					geometry_1.point(vertices_1[1]),
-					geometry_1.point(vertices_1[2]));
-    case 3:
-      return collides_tetrahedron_triangle(geometry_1.point(vertices_1[0]),
-					   geometry_1.point(vertices_1[1]),
-					   geometry_1.point(vertices_1[2]),
-					   geometry_1.point(vertices_1[3]),
-					   geometry_0.point(vertices_0[0]),
-					   geometry_0.point(vertices_0[1]),
-					   geometry_0.point(vertices_0[2]));
-    default:
-      dolfin_error("CollisionDetection.cpp",
-		   "collides entity_0 with entity_1",
-		   "Unknown dimension of entity_1 in TriangleCell collision");
-    }
-    break;
-  case 3:
-    // Collision with tetrahedron
-    switch (entity_1.dim())
-    {
-    case 0:
-      dolfin_not_implemented();
-      break;
-    case 1:
-      dolfin_not_implemented();
-      break;
-    case 2:
-      return collides_tetrahedron_triangle(geometry_0.point(vertices_0[0]),
-					   geometry_0.point(vertices_0[1]),
-					   geometry_0.point(vertices_0[2]),
-					   geometry_0.point(vertices_0[3]),
-					   geometry_1.point(vertices_1[0]),
-					   geometry_1.point(vertices_1[1]),
-					   geometry_1.point(vertices_1[2]));
-      break;
-    case 3:
-      return collides_tetrahedron_tetrahedron(geometry_0.point(vertices_0[0]),
-					      geometry_0.point(vertices_0[1]),
-					      geometry_0.point(vertices_0[2]),
-					      geometry_0.point(vertices_0[3]),
-					      geometry_1.point(vertices_1[0]),
-					      geometry_1.point(vertices_1[1]),
-					      geometry_1.point(vertices_1[2]),
-					      geometry_1.point(vertices_1[3]));
-      break;
-    default:
-      dolfin_error("CollisionDetection.cpp",
-		   "collides entity_0 with entity_1",
-		   "Unknown dimension of entity_1 in TetrahedronCell collision");
-    }
-    break;
-  default:
-    dolfin_error("CollisionDetection.cpp",
-		 "collides entity_0 with entity_1",
-		 "Unknown dimension of entity_0");
-  }
->>>>>>> 92198088
 
   return false;
 }
