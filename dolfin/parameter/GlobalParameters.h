// Copyright (C) 2009-2011 Anders Logg
//
// This file is part of DOLFIN.
//
// DOLFIN is free software: you can redistribute it and/or modify
// it under the terms of the GNU Lesser General Public License as published by
// the Free Software Foundation, either version 3 of the License, or
// (at your option) any later version.
//
// DOLFIN is distributed in the hope that it will be useful,
// but WITHOUT ANY WARRANTY; without even the implied warranty of
// MERCHANTABILITY or FITNESS FOR A PARTICULAR PURPOSE. See the
// GNU Lesser General Public License for more details.
//
// You should have received a copy of the GNU Lesser General Public License
// along with DOLFIN. If not, see <http://www.gnu.org/licenses/>.
//
// Modified by Fredrik Valdmanis, 2011
//
// First added:  2009-07-02
// Last changed: 2012-03-12

#ifndef __GLOBAL_PARAMETERS_H
#define __GLOBAL_PARAMETERS_H

#include "Parameters.h"
#include <dolfin/la/KrylovSolver.h>
#include <dolfin/la/LUSolver.h>

namespace dolfin
{

  /// This class defines the global DOLFIN parameter database.

  class GlobalParameters : public Parameters
  {
  public:

    /// Constructor
    GlobalParameters();

    /// Destructor
    virtual ~GlobalParameters();

    /// Parse parameters from command-line
    virtual void parse(int argc, char* argv[]);

    /// Default parameter values
    static Parameters default_parameters()
    {
      Parameters p("dolfin");

      // General
      p.add("timer_prefix", "");                             // Prefix for timer tasks
      p.add("allow_extrapolation", false);                   // Allow extrapolation in function interpolation
      p.add("exact_interpolation", true);                    // Use exact or linear interpolation in ODESolution::eval()

      // Output
<<<<<<< HEAD
      p.add("std_out_all_processes", true);                  // Print stanard output on all processes
=======
      p.add("std_out_all_processes", true);                  // Print standard output on all processes
>>>>>>> ec7243f1


      // Threaded computation
      p.add("num_threads", 0);                               // Number of threads to run, 0 = run serial version

      // DOF reordering when running in serial
      p.add("reorder_dofs_serial", true);

      // Print the level of thread support provided by the MPI library
      p.add("print_mpi_thread_support_level", false);

      // Graph partitioner
      std::set<std::string> allowed_mesh_partitioners;
      std::string default_mesh_partitioner("ParMETIS");
      allowed_mesh_partitioners.insert("ParMETIS");
      #ifdef HAS_SCOTCH
      allowed_mesh_partitioners.insert("SCOTCH");
        #ifndef HAS_PARMETIS
        default_mesh_partitioner = "SCOTCH";
        #endif
      #endif
      p.add("mesh_partitioner",
	    default_mesh_partitioner,
	    allowed_mesh_partitioners);

      // Graph coloring
      p.add("graph_coloring_library", "Boost");

      // Mesh refinement
      std::set<std::string> allowed_refinement_algorithms;
      std::string default_refinement_algorithm("recursive_bisection");
      allowed_refinement_algorithms.insert("bisection");
      allowed_refinement_algorithms.insert("iterative_bisection");
      allowed_refinement_algorithms.insert("recursive_bisection");
      allowed_refinement_algorithms.insert("regular_cut");
      p.add("refinement_algorithm",
            default_refinement_algorithm,
            allowed_refinement_algorithms);

      // Linear algebra
      std::set<std::string> allowed_backends;
      std::string default_backend("uBLAS");
      allowed_backends.insert("uBLAS");
      allowed_backends.insert("STL");
      #ifdef HAS_PETSC
      allowed_backends.insert("PETSc");
      default_backend = "PETSc";
      p.add("use_petsc_signal_handler", false);

      #endif
      #ifdef HAS_PETSC_CUSP
      allowed_backends.insert("PETScCusp");
      #endif
      #ifdef HAS_TRILINOS
      allowed_backends.insert("Epetra");
        #ifndef HAS_PETSC
        default_backend = "Epetra";
        #endif
      #endif
      p.add("linear_algebra_backend",
            default_backend,
            allowed_backends);

      // Add nested parameter sets
      p.add(KrylovSolver::default_parameters());
      p.add(LUSolver::default_parameters());

      return p;
    }

  };

  /// The global parameter database
  extern GlobalParameters parameters;

}

#endif<|MERGE_RESOLUTION|>--- conflicted
+++ resolved
@@ -56,12 +56,7 @@
       p.add("exact_interpolation", true);                    // Use exact or linear interpolation in ODESolution::eval()
 
       // Output
-<<<<<<< HEAD
-      p.add("std_out_all_processes", true);                  // Print stanard output on all processes
-=======
       p.add("std_out_all_processes", true);                  // Print standard output on all processes
->>>>>>> ec7243f1
-
 
       // Threaded computation
       p.add("num_threads", 0);                               // Number of threads to run, 0 = run serial version
