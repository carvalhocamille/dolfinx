// Copyright (C) 2008-2009 Anders Logg and Garth N. Wells.
// Licensed under the GNU LGPL Version 2.1.
//
<<<<<<< HEAD
// Modified by Marie E. Rognes 2011
//
// First added:  2008-12-26
// Last changed: 2011-01-07
=======
// Modified by Marie E. Rognes (meg@simula.no)
//
// First added:  2008-12-26
// Last changed: 2011-01-05
>>>>>>> 07c6c50f

#ifndef __VARIATIONAL_PROBLEM_H
#define __VARIATIONAL_PROBLEM_H

#include <vector>
#include <boost/scoped_ptr.hpp>
#include <dolfin/common/Variable.h>
#include <dolfin/nls/NonlinearProblem.h>
#include <dolfin/nls/NewtonSolver.h>
#include <dolfin/la/KrylovSolver.h>
#include <dolfin/la/LUSolver.h>
#include <dolfin/adaptivity/AdaptiveSolver.h>

namespace dolfin
{

  class Form;
  class BoundaryCondition;
  class Function;
  class GoalFunctional;
  class ErrorControl;

  /// This class represents a (system of) partial differential
  /// equation(s) in variational form: Find u in V such that
  ///
  ///     F_u(v) = 0  for all v in V'.
  ///
  ///
  /// Parameters:
  ///
  ///     "linear solvers": "direct" or "iterative" (default: "direct")
  ///     "symmetric":      true or false (default: false)

  class VariationalProblem : public Variable, public NonlinearProblem
  {
  public:

    /// Define variational problem with natural boundary conditions
<<<<<<< HEAD
    VariationalProblem(const Form& F, const Form& jacobian);

    /// Define variational problem with a single Dirichlet boundary conditions
    VariationalProblem(const Form& F,
                       const Form& jacobian,
                       const BoundaryCondition& bc);

    /// Define variational problem with a list of Dirichlet boundary conditions
    VariationalProblem(const Form& F,
                       const Form& jacobian,
                       const std::vector<const BoundaryCondition*>& bcs);

=======
    VariationalProblem(const Form& a, const Form& L);

    /// Define variational problem with a single Dirichlet boundary conditions
    VariationalProblem(const Form& a, const Form& L,
                       const BoundaryCondition& bc);

    /// Define variational problem with a list of Dirichlet boundary conditions
    VariationalProblem(const Form& a, const Form& L,
                       const std::vector<const BoundaryCondition*>& bcs);
>>>>>>> 07c6c50f

    /// Define variational problem with a list of Dirichlet boundary conditions
    /// and subdomains
    VariationalProblem(const Form& F,
                       const Form& jacobian,
                       const std::vector<const BoundaryCondition*>& bcs,
                       const MeshFunction<uint>* cell_domains,
                       const MeshFunction<uint>* exterior_facet_domains,
                       const MeshFunction<uint>* interior_facet_domains);
<<<<<<< HEAD
=======

>>>>>>> 07c6c50f

    /// Destructor
    ~VariationalProblem();

    /// is_linear
    const bool is_nonlinear() const {
      return nonlinear;
    };

    /// Solve variational problem
    void solve(Function& u);

    /// Solve variational problem adaptively to given tolerance
    void solve(Function& u, const double tol, GoalFunctional& M);

    /// Solve variational problem adaptively to given tolerance with
    /// given error controller
    void solve(Function& u, const double tol, Form& M, ErrorControl& ec);

    /// Solve variational problem and extract sub functions
    void solve(Function& u0, Function& u1);

    /// Solve variational problem and extract sub functions
    void solve(Function& u0, Function& u1, Function& u2);

    /// Compute F at current point x
    void F(GenericVector& b, const GenericVector& x);

    /// Compute J = F' at current point x
    void J(GenericMatrix& A, const GenericVector& x);

    /// Optional callback called before calls to F() and J()
    virtual void update(const GenericVector& x);

    /// Return Newton solver (only useful when solving a nonlinear problem)
    NewtonSolver& newton_solver();

    /// Default parameter values
    static Parameters default_parameters()
    {
      Parameters p("variational_problem");

      p.add("linear_solver",  "lu");
      p.add("preconditioner", "default");
      p.add("symmetric", false);
      p.add("reset_jacobian", true);

      p.add("print_rhs", false);
      p.add("print_matrix", false);

      p.add(NewtonSolver::default_parameters());
      p.add(LUSolver::default_parameters());
      p.add(KrylovSolver::default_parameters());
      p.add(AdaptiveSolver::default_parameters());

      return p;
    }

    // Friends can access private variables.
    friend class AdaptiveSolver;

  private:

    // Initialize private forms based on checking of input
    const Form& init_rhs(const Form& F, const Form& jacobian);
    const Form& init_lhs(const Form& F, const Form& jacobian);
    bool is_nonlinear(const Form &F);

    // Solve linear variational problem
    void solve_linear(Function& u);

    // Solve nonlinear variational problem
    void solve_nonlinear(Function& u);

    // Extract bilinear and linear forms
    const Form& extract_bilinear(const Form& b, const Form& c) const;
    const Form& extract_linear(const Form& b, const Form& c) const;

    // Detect whether problem is nonlinear
    bool is_nonlinear(const Form &b, const Form& c) const;

    // Bilinear form
    const Form& a;

    // Linear form
    const Form& L;

    // Boundary conditions
    std::vector<const BoundaryCondition*> bcs;

    // Mesh functions for assembly
    const MeshFunction<uint>* cell_domains;
    const MeshFunction<uint>* exterior_facet_domains;
    const MeshFunction<uint>* interior_facet_domains;

    // True if problem is nonlinear
    bool nonlinear;

    // Indicates whether the Jacobian matrix has been initialised
    bool jacobian_initialised;

    // Newton solver
    boost::scoped_ptr<NewtonSolver> _newton_solver;
  };

}

#endif<|MERGE_RESOLUTION|>--- conflicted
+++ resolved
@@ -1,17 +1,10 @@
 // Copyright (C) 2008-2009 Anders Logg and Garth N. Wells.
 // Licensed under the GNU LGPL Version 2.1.
 //
-<<<<<<< HEAD
 // Modified by Marie E. Rognes 2011
 //
 // First added:  2008-12-26
 // Last changed: 2011-01-07
-=======
-// Modified by Marie E. Rognes (meg@simula.no)
-//
-// First added:  2008-12-26
-// Last changed: 2011-01-05
->>>>>>> 07c6c50f
 
 #ifndef __VARIATIONAL_PROBLEM_H
 #define __VARIATIONAL_PROBLEM_H
@@ -31,6 +24,7 @@
   class Form;
   class BoundaryCondition;
   class Function;
+  class NewtonSolver;
   class GoalFunctional;
   class ErrorControl;
 
@@ -50,20 +44,6 @@
   public:
 
     /// Define variational problem with natural boundary conditions
-<<<<<<< HEAD
-    VariationalProblem(const Form& F, const Form& jacobian);
-
-    /// Define variational problem with a single Dirichlet boundary conditions
-    VariationalProblem(const Form& F,
-                       const Form& jacobian,
-                       const BoundaryCondition& bc);
-
-    /// Define variational problem with a list of Dirichlet boundary conditions
-    VariationalProblem(const Form& F,
-                       const Form& jacobian,
-                       const std::vector<const BoundaryCondition*>& bcs);
-
-=======
     VariationalProblem(const Form& a, const Form& L);
 
     /// Define variational problem with a single Dirichlet boundary conditions
@@ -73,28 +53,21 @@
     /// Define variational problem with a list of Dirichlet boundary conditions
     VariationalProblem(const Form& a, const Form& L,
                        const std::vector<const BoundaryCondition*>& bcs);
->>>>>>> 07c6c50f
 
     /// Define variational problem with a list of Dirichlet boundary conditions
     /// and subdomains
-    VariationalProblem(const Form& F,
-                       const Form& jacobian,
+    VariationalProblem(const Form& a,
+                       const Form& L,
                        const std::vector<const BoundaryCondition*>& bcs,
                        const MeshFunction<uint>* cell_domains,
                        const MeshFunction<uint>* exterior_facet_domains,
                        const MeshFunction<uint>* interior_facet_domains);
-<<<<<<< HEAD
-=======
-
->>>>>>> 07c6c50f
 
     /// Destructor
     ~VariationalProblem();
 
-    /// is_linear
-    const bool is_nonlinear() const {
-      return nonlinear;
-    };
+    /// Return true if problem is non-linear
+    const bool is_nonlinear() const;
 
     /// Solve variational problem
     void solve(Function& u);
@@ -145,15 +118,9 @@
       return p;
     }
 
-    // Friends can access private variables.
     friend class AdaptiveSolver;
 
   private:
-
-    // Initialize private forms based on checking of input
-    const Form& init_rhs(const Form& F, const Form& jacobian);
-    const Form& init_lhs(const Form& F, const Form& jacobian);
-    bool is_nonlinear(const Form &F);
 
     // Solve linear variational problem
     void solve_linear(Function& u);
