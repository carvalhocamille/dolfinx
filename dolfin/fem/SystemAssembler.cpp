// Copyright (C) 2008-2013 Kent-Andre Mardal and Garth N. Wells
//
// This file is part of DOLFIN.
//
// DOLFIN is free software: you can redistribute it and/or modify
// it under the terms of the GNU Lesser General Public License as published by
// the Free Software Foundation, either version 3 of the License, or
// (at your option) any later version.
//
// DOLFIN is distributed in the hope that it will be useful,
// but WITHOUT ANY WARRANTY; without even the implied warranty of
// MERCHANTABILITY or FITNESS FOR A PARTICULAR PURPOSE. See the
// GNU Lesser General Public License for more details.
//
// You should have received a copy of the GNU Lesser General Public License
// along with DOLFIN. If not, see <http://www.gnu.org/licenses/>.
//
// Modified by Anders Logg 2008-2013
// Modified by Joachim B Haga 2012
// Modified by Jan Blechta 2013
// Modified by Martin Alnaes 2013
//
// First added:  2009-06-22
// Last changed: 2013-08-01

#include <Eigen/Dense>
#include <boost/array.hpp>
#include <dolfin/common/Timer.h>
#include <dolfin/function/GenericFunction.h>
#include <dolfin/function/FunctionSpace.h>
#include <dolfin/la/GenericMatrix.h>
#include <dolfin/la/GenericVector.h>
#include <dolfin/log/dolfin_log.h>
#include <dolfin/mesh/Cell.h>
#include <dolfin/mesh/Mesh.h>
#include <dolfin/mesh/Facet.h>
#include <dolfin/mesh/MeshFunction.h>
#include <dolfin/mesh/SubDomain.h>
#include "AssemblerBase.h"
#include "DirichletBC.h"
#include "FiniteElement.h"
#include "Form.h"
#include "GenericDofMap.h"
#include "UFC.h"
#include "SystemAssembler.h"

using namespace dolfin;

//-----------------------------------------------------------------------------
SystemAssembler::SystemAssembler(const Form& a, const Form& L)
  : _a(reference_to_no_delete_pointer(a)),
    _L(reference_to_no_delete_pointer(L))
{
  // Check arity of forms
  check_arity(_a, _L);
}
//-----------------------------------------------------------------------------
SystemAssembler::SystemAssembler(const Form& a, const Form& L,
                                 const DirichletBC& bc)
  : _a(reference_to_no_delete_pointer(a)),
    _L(reference_to_no_delete_pointer(L))
{
  // Check arity of forms
  check_arity(_a, _L);

  // Store Dirichlet boundary condition
  _bcs.push_back(&bc);
}
//-----------------------------------------------------------------------------
SystemAssembler::SystemAssembler(const Form& a, const Form& L,
                                 const std::vector<const DirichletBC*> bcs)
  : _a(reference_to_no_delete_pointer(a)),
    _L(reference_to_no_delete_pointer(L)), _bcs(bcs)
{
  // Check arity of forms
  check_arity(_a, _L);
}
//-----------------------------------------------------------------------------
SystemAssembler::SystemAssembler(boost::shared_ptr<const Form> a,
                                 boost::shared_ptr<const Form> L)
  : _a(a), _L(L)
{
  // Check arity of forms
  check_arity(_a, _L);
}
//-----------------------------------------------------------------------------
SystemAssembler::SystemAssembler(boost::shared_ptr<const Form> a,
                                 boost::shared_ptr<const Form> L,
                                 const DirichletBC& bc)
  : _a(a), _L(L)
{
  // Check arity of forms
  check_arity(_a, _L);

  // Store Dirichlet boundary condition
  _bcs.push_back(&bc);
}
//-----------------------------------------------------------------------------
SystemAssembler::SystemAssembler(boost::shared_ptr<const Form> a,
                                 boost::shared_ptr<const Form> L,
                                 const std::vector<const DirichletBC*> bcs)
  : _a(a), _L(L), _bcs(bcs)
{
  // Check arity of forms
  check_arity(_a, _L);
}
//-----------------------------------------------------------------------------
void SystemAssembler::assemble(GenericMatrix& A, GenericVector& b)
{
  assemble(&A, &b, NULL);
}
//-----------------------------------------------------------------------------
void SystemAssembler::assemble(GenericMatrix& A)
{
  assemble(&A, NULL, NULL);
}
//-----------------------------------------------------------------------------
void SystemAssembler::assemble(GenericVector& b)
{
  assemble(NULL, &b, NULL);
}
//-----------------------------------------------------------------------------
void SystemAssembler::assemble(GenericMatrix& A, GenericVector& b,
                               const GenericVector& x0)
{
  assemble(&A, &b, &x0);
}
//-----------------------------------------------------------------------------
void SystemAssembler::assemble(GenericVector& b, const GenericVector& x0)
{
  assemble(NULL, &b, &x0);
}
//-----------------------------------------------------------------------------
void SystemAssembler::check_arity(boost::shared_ptr<const Form> a,
                                  boost::shared_ptr<const Form> L)
{
  // Check that a is a bilinear form
  if (a)
  {
    if (a->rank() != 2)
    {
      dolfin_error("SystemAssembler.cpp",
                   "assemble system",
                   "expected a bilinear form for a");
    }
  }

  // Check that a is a bilinear form
  if (L)
  {
    if (L->rank() != 1)
    {
      dolfin_error("SystemAssembler.cpp",
                   "assemble system",
                   "expected a linear form for L");
    }
  }
}
//-----------------------------------------------------------------------------
void SystemAssembler::assemble(GenericMatrix* A, GenericVector* b,
                               const GenericVector* x0)
{
  dolfin_assert(_a);
  dolfin_assert(_L);

  // Set timer
  Timer timer("Assemble system");

  // Get mesh
  const Mesh& mesh = _a->mesh();
  dolfin_assert(mesh.ordered());

  // Get cell domains
  const MeshFunction<std::size_t>* cell_domains = _a->cell_domains().get();
  if (cell_domains != _L->cell_domains().get())
  {
    warning("Bilinear and linear forms do not have same cell facet subdomains \
in SystemAssembler. Taking subdomains from bilinear form");
  }

  // Get exterior facet domains
  const MeshFunction<std::size_t>* exterior_facet_domains
    = _a->exterior_facet_domains().get();
  if (exterior_facet_domains != _L->exterior_facet_domains().get())
  {
    warning("Bilinear and linear forms do not have same exterior facet \
subdomains in SystemAssembler. Taking subdomains from bilinear form");
  }

  // Get interior facet domains
  const MeshFunction<std::size_t>* interior_facet_domains
    = _a->interior_facet_domains().get();
  if (interior_facet_domains != _L->interior_facet_domains().get())
  {
    warning("Bilinear and linear forms do not have same interior facet \
subdomains in SystemAssembler. Taking subdomains from bilinear form");
  }

  // Check forms
  AssemblerBase::check(*_a);
  AssemblerBase::check(*_L);

  // Check that we have a bilinear and a linear form
  dolfin_assert(_a->rank() == 2);
  dolfin_assert(_L->rank() == 1);

  // Check that forms share a function space
  if (*_a->function_space(1) != *_L->function_space(0))
  {
    dolfin_error("SystemAssembler.cpp",
                 "assemble system",
                 "expected forms (a, L) to share a FunctionSpace");
  }

  // FIXME: This may update coefficients twice. Checked for shared
  //        coefficients

  // Update off-process coefficients for a
  std::vector<boost::shared_ptr<const GenericFunction> > coefficients
    = _a->coefficients();
  for (std::size_t i = 0; i < coefficients.size(); ++i)
    coefficients[i]->update();

  // Update off-process coefficients for L
  coefficients = _L->coefficients();
  for (std::size_t i = 0; i < coefficients.size(); ++i)
    coefficients[i]->update();

  // Create data structures for local assembly data
  UFC A_ufc(*_a), b_ufc(*_L);

  // Gather UFC  objects
  boost::array<UFC*, 2> ufc = { { &A_ufc, &b_ufc} } ;

  // Initialize global tensors
  if (A)
    init_global_tensor(*A, *_a);
  if (b)
    init_global_tensor(*b, *_L);

  // Gather tensors
  boost::array<GenericTensor*, 2> tensors = { {A, b} };

  // Allocate data
  Scratch data(*_a, *_L);

  // Get Dirichlet dofs and values for local mesh
  DirichletBC::Map boundary_values;
  for (std::size_t i = 0; i < _bcs.size(); ++i)
  {
    _bcs[i]->get_boundary_values(boundary_values);
    if (MPI::num_processes() > 1 && _bcs[i]->method() != "pointwise")
      _bcs[i]->gather(boundary_values);
  }

  // Modify boundary values for incremental (typically nonlinear)
  // problems
  if (x0)
  {
    if (MPI::num_processes() > 1)
    {
      warning("Parallel symmetric assembly over interior facets for nonlinear \
problems is untested");
    }
    dolfin_assert(x0->size()==_a->function_space(1)->dofmap()->global_dimension());

    const std::size_t num_bc_dofs = boundary_values.size();
    std::vector<dolfin::la_index> bc_indices;
    std::vector<double> bc_values;
    bc_indices.reserve(num_bc_dofs);
    bc_values.reserve(num_bc_dofs);

    // Build list of boundary dofs and values
    DirichletBC::Map::const_iterator bv;
    for (bv = boundary_values.begin(); bv != boundary_values.end(); ++bv)
    {
      bc_indices.push_back(bv->first);
      bc_values.push_back(bv->second);
    }

    // Modify bc values
    std::vector<double> x0_values(num_bc_dofs);
    x0->get_local(x0_values.data(), num_bc_dofs, bc_indices.data());
    for (std::size_t i = 0; i < num_bc_dofs; i++)
      boundary_values[bc_indices[i]] = x0_values[i] - bc_values[i];
  }

  // Check whether we should do cell-wise or facet-wise assembly
  if (!ufc[0]->form.has_interior_facet_integrals()
      && !ufc[1]->form.has_interior_facet_integrals())
  {
    // Assemble cell-wise (no interior facet integrals)
    cell_wise_assembly(tensors, ufc, data, boundary_values,
                       cell_domains, exterior_facet_domains);
  }
  else
  {
    // Facet-wise assembly is not working in parallel
    not_working_in_parallel("System assembly over interior facets");

    // Assemble facet-wise (including cell assembly)
    facet_wise_assembly(tensors, ufc, data, boundary_values,
                        cell_domains, exterior_facet_domains,
                        interior_facet_domains);
  }

  // Finalise assembly
  if (finalize_tensor)
  {
    if (A)
      A->apply("add");
    if (b)
      b->apply("add");
  }
}
//-----------------------------------------------------------------------------
void
SystemAssembler::cell_wise_assembly(boost::array<GenericTensor*, 2>& tensors,
                                    boost::array<UFC*, 2>& ufc,
                                    Scratch& data,
                                    const DirichletBC::Map& boundary_values,
                                    const MeshFunction<std::size_t>* cell_domains,
                                    const MeshFunction<std::size_t>* exterior_facet_domains)
{
  // Extract mesh
  const Mesh& mesh = ufc[0]->dolfin_form.mesh();

  // Initialize entities if using external facet integrals
  dolfin_assert(mesh.ordered());
  bool has_exterior_facet_integrals=ufc[0]->form.has_exterior_facet_integrals()
      || ufc[1]->form.has_exterior_facet_integrals();
  if (has_exterior_facet_integrals)
  {
    // Compute facets and facet-cell connectivity if not already computed
    const std::size_t D = mesh.topology().dim();
    mesh.init(D - 1);
    mesh.init(D - 1, D);
  }

  // Collect pointers to dof maps
  boost::array<std::vector<const GenericDofMap*>, 2> dofmaps;
  for (std::size_t i = 0; i < 2; ++i)
    dofmaps[0].push_back(ufc[0]->dolfin_form.function_space(i)->dofmap().get());
  dofmaps[1].push_back(ufc[1]->dolfin_form.function_space(0)->dofmap().get());

  // Vector to hold dof map for a cell
  boost::array<std::vector<const std::vector<dolfin::la_index>* >, 2> cell_dofs
    = { {std::vector<const std::vector<dolfin::la_index>* >(2),
         std::vector<const std::vector<dolfin::la_index>* >(1)} };

  // Create pointers to hold integral objects
  boost::array<const ufc::cell_integral*, 2> cell_integrals
    = { {ufc[0]->default_cell_integral.get(), ufc[1]->default_cell_integral.get()} };

  boost::array<const ufc::exterior_facet_integral*, 2> exterior_facet_integrals
    = { { ufc[0]->default_exterior_facet_integral.get(),
          ufc[1]->default_exterior_facet_integral.get()} };

  // Check whether integrals are domain-dependent
  bool use_cell_domains = cell_domains && !cell_domains->empty();
  bool use_exterior_facet_domains
    = exterior_facet_domains && !exterior_facet_domains->empty();

  // Iterate over all cells
  ufc::cell ufc_cell;
  std::vector<double> vertex_coordinates;
  Progress p("Assembling system (cell-wise)", mesh.num_cells());
  for (CellIterator cell(mesh); !cell.end(); ++cell)
  {
    // Get cell vertex coordinates
    cell->get_vertex_coordinates(vertex_coordinates);

    // Loop over lhs and then rhs contributions
    for (std::size_t form = 0; form < 2; ++form)
    {
      // Get rank (lhs=2, rhs=1)
      const std::size_t rank = (form == 0) ? 2 : 1;

      // Zero data
      std::fill(data.Ae[form].begin(), data.Ae[form].end(), 0.0);

      // Get cell integrals for sub domain (if any)
      if (use_cell_domains)
      {
        const std::size_t domain = (*cell_domains)[*cell];
        cell_integrals[form] = ufc[form]->get_cell_integral(domain);
      }

      // Get local-to-global dof maps for cell
      for (std::size_t dim = 0; dim < rank; ++dim)
        cell_dofs[form][dim] = &(dofmaps[form][dim]->cell_dofs(cell->index()));

      // Compute cell tensor (if required)
      bool tensor_required = tensors[form] && cell_integrals[form];
      if (rank == 2)
      {
        dolfin_assert(cell_dofs[0][1]);
        tensor_required = cell_matrix_required(tensors[0], cell_integrals[0],
                                               boundary_values,
                                               *cell_dofs[0][1]);
      }

      if (tensor_required)
      {
        // Update to current cell
        cell->get_cell_data(ufc_cell);
        ufc[form]->update(*cell, vertex_coordinates, ufc_cell);

        // Tabulate cell tensor
        cell_integrals[form]->tabulate_tensor(ufc[form]->A.data(),
                                              ufc[form]->w(),
                                              vertex_coordinates.data(),
                                              ufc_cell.orientation);
        for (std::size_t i = 0; i < data.Ae[form].size(); ++i)
          data.Ae[form][i] += ufc[form]->A[i];
      }

      // Compute exterior facet integral if present
      if (has_exterior_facet_integrals)
      {
        for (FacetIterator facet(*cell); !facet.end(); ++facet)
        {
          // Only consider exterior facets
          if (!facet->exterior())
            continue;

          // Get exterior facet integrals for sub domain (if any)
          if (use_exterior_facet_domains)
          {
            const std::size_t domain = (*exterior_facet_domains)[*facet];
            exterior_facet_integrals[form]
              = ufc[form]->get_exterior_facet_integral(domain);
          }

          // Skip if there are no integrals
          if (!exterior_facet_integrals[form])
            continue;

          // Extract local facet index
          const std::size_t local_facet = cell->index(*facet);

          // Determine if tensor needs to be computed
          bool tensor_required = tensors[form];
          if (rank == 2)
          {
            dolfin_assert(cell_dofs[0][1]);
            tensor_required = cell_matrix_required(tensors[0],
                                                   exterior_facet_integrals[0],
                                                   boundary_values,
                                                   *cell_dofs[0][1]);
          }

          // Add exterior facet tensor
          if (tensor_required)
          {
            // Update to current cell
            cell->get_cell_data(ufc_cell);
            ufc[form]->update(*cell, vertex_coordinates, ufc_cell);

            // Tabulate exterior facet tensor
            exterior_facet_integrals[form]->tabulate_tensor(ufc[form]->A.data(),
                                                            ufc[form]->w(),
                                                      vertex_coordinates.data(),
                                                      local_facet);
            for (std::size_t i = 0; i < data.Ae[form].size(); i++)
              data.Ae[form][i] += ufc[form]->A[i];
          }
        }
      }
    }

    // Check dofmap is the same for LHS columns and RHS vector
    dolfin_assert(cell_dofs[1][0] == cell_dofs[0][1]);

    // Modify local matrix/element for Dirichlet boundary conditions
    apply_bc(data.Ae[0].data(), data.Ae[1].data(), boundary_values,
             *cell_dofs[0][0], *cell_dofs[0][1]);

    // Add entries to global tensor
    for (std::size_t form = 0; form < 2; ++form)
    {
      if (tensors[form])
        tensors[form]->add(data.Ae[form].data(), cell_dofs[form]);
    }

    p++;
  }
}
//-----------------------------------------------------------------------------
void
SystemAssembler::facet_wise_assembly(boost::array<GenericTensor*, 2>& tensors,
                                     boost::array<UFC*, 2>& ufc,
                                     Scratch& data,
                                     const DirichletBC::Map& boundary_values,
                      const MeshFunction<std::size_t>* cell_domains,
                      const MeshFunction<std::size_t>* exterior_facet_domains,
                      const MeshFunction<std::size_t>* interior_facet_domains)
{
  // Extract mesh
  const Mesh& mesh = ufc[0]->dolfin_form.mesh();

  // Compute facets and facet - cell connectivity if not already computed
  const std::size_t D = mesh.topology().dim();
  mesh.init(D - 1);
  mesh.init(D - 1, D);

  // Facet orientation not supported
  if (mesh.data().exists("facet_orientation", D - 1))
  {
    dolfin_error("SystemAssembler.cpp",
                 "assemble system",
                 "User-defined facet orientation is not supported by system \
assembler");
  }

  // Collect pointers to dof maps
<<<<<<< HEAD
  std::vector<const GenericDofMap*> a_dofmaps;
  for (std::size_t i = 0; i < a_rank; ++i)
    a_dofmaps.push_back(a.function_space(i)->dofmap().get());

  std::vector<const GenericDofMap*> L_dofmaps;
  for (std::size_t i = 0; i < L_rank; ++i)
    L_dofmaps.push_back(L.function_space(i)->dofmap().get());
=======
  boost::array<std::vector<const GenericDofMap*>, 2> dofmaps;
  for (std::size_t i = 0; i < 2; ++i)
    dofmaps[0].push_back(ufc[0]->dolfin_form.function_space(i)->dofmap().get());
  dofmaps[1].push_back(ufc[1]->dolfin_form.function_space(0)->dofmap().get());

  // Cell dofmaps [form][cell][form dim]
  boost::array<boost::array<std::vector<const std::vector<dolfin::la_index>* >,
                            2 >, 2> cell_dofs;
  cell_dofs[0][0].resize(2);
  cell_dofs[0][1].resize(2);
  cell_dofs[1][0].resize(1);
  cell_dofs[1][1].resize(1);

  boost::array<Cell, 2> cell;
  boost::array<std::size_t, 2> cell_index;
  boost::array<std::size_t, 2> local_facet;

  // Vectors to hold dofs for macro cells
  boost::array<std::vector<std::vector<dolfin::la_index> >, 2> macro_dofs;
  macro_dofs[0].resize(2);
  macro_dofs[1].resize(1);

  // Holders for UFC integrals
  boost::array<const ufc::cell_integral*, 2> cell_integrals;
  boost::array<const ufc::exterior_facet_integral*, 2> exterior_facet_integrals;

  // Holder for number of dofs in macro-dofmap
  std::vector<std::size_t> num_dofs(2);
>>>>>>> 7d7e23e8

  // Iterate over facets
  ufc::cell ufc_cell[2];
  std::vector<double> vertex_coordinates[2];
  Progress p("Assembling system (facet-wise)", mesh.num_facets());
  for (FacetIterator facet(mesh); !facet.end(); ++facet)
  {
    // Number of cells sharing facet
    const std::size_t num_cells = facet->num_entities(mesh.topology().dim());

    // Interior facet
    if (num_cells == 2)
    {
      // Get cells incident with facet and assoiated data
      for (std::size_t c = 0; c < 2; ++c)
      {
        cell[c] = Cell(mesh, facet->entities(mesh.topology().dim())[c]);
        cell_index[c] = cell[c].index();
        local_facet[c] = cell[c].index(*facet);
        cell[c].get_vertex_coordinates(vertex_coordinates[c]);
        cell[c].get_cell_data(ufc_cell[c], local_facet[c]);
      }

      // Loop over lhs and then rhs facet contributions
      for (std::size_t form = 0; form < 2; ++form)
      {
        // Get rank (lhs=2, rhs=1)
        const std::size_t rank = (form == 0) ? 2 : 1;

        // Reset some temp data
        std::fill(ufc[form]->macro_A.begin(), ufc[form]->macro_A.end(), 0.0);

        // Update UFC object
        ufc[form]->update(cell[0], vertex_coordinates[0], ufc_cell[0],
                          cell[1], vertex_coordinates[1], ufc_cell[1]);

        // Compute number of dofs in macro dofmap
        std::fill(num_dofs.begin(), num_dofs.begin() + rank, 0);
        for (std::size_t c = 0; c < num_cells; ++c)
        {
          for (std::size_t dim = 0; dim < rank; ++dim)
          {
            cell_dofs[form][c][dim]
              = &(dofmaps[form][dim]->cell_dofs(cell_index[c]));
            num_dofs[dim] += cell_dofs[form][c][dim]->size();
          }
        }

        // Resize macro dof vector
        for (std::size_t dim = 0; dim < rank; ++dim)
          macro_dofs[form][dim].resize(num_dofs[dim]);

        // Facet integral
        ufc::interior_facet_integral* interior_facet_integral
          = ufc[form]->default_interior_facet_integral.get();

        // Get integral for sub domain (if any)
        if (interior_facet_domains && !interior_facet_domains->empty())
        {
          const std::size_t domain = (*interior_facet_domains)[*facet];
          interior_facet_integral
            = ufc[form]->get_interior_facet_integral(domain);
        }

        // Check if facet tensor is required
        bool facet_tensor_required = tensors[form] && interior_facet_integral;
        if (rank == 2)
        {
          for (std::size_t c =0; c < 2; ++c)
          {
            dolfin_assert(cell_dofs[form][c][1]);
            facet_tensor_required = cell_matrix_required(tensors[form],
                                                        interior_facet_integral,
                                                        boundary_values,
                                                        *cell_dofs[form][c][1]);
            if (facet_tensor_required)
              break;
          }
        }

        // Compute facet contribution to tensor, if required
        if (facet_tensor_required)
        {
          // Update to current pair of cells
          ufc[form]->update(cell[0], vertex_coordinates[0], ufc_cell[0],
                            cell[1], vertex_coordinates[1], ufc_cell[1]);

          // Integrate over facet
          interior_facet_integral->tabulate_tensor(ufc[form]->macro_A.data(),
                                                   ufc[form]->macro_w(),
                                                   vertex_coordinates[0].data(),
                                                   vertex_coordinates[1].data(),
                                                   local_facet[0],
                                                   local_facet[1]);
        }

        // If we have local facet 0 for cell[i], compute cell
        // contribution
        for (std::size_t c = 0; c < num_cells; ++c)
        {
          if (local_facet[c] == 0)
          {
            // Cell integrals
            cell_integrals[form] = ufc[form]->default_cell_integral.get();

            // Get cell integrals for sub domain (if any)
            if (cell_domains && !cell_domains->empty())
            {
              const std::size_t domain = (*cell_domains)[cell[c]];
              cell_integrals[form] = ufc[form]->get_cell_integral(domain);
            }

            // Check if facet tensor is required
            bool cell_tensor_required = tensors[form] && cell_integrals[form];
            if (rank == 2)
            {
              dolfin_assert(cell_dofs[form][c][1]);
              cell_tensor_required
                = cell_matrix_required(tensors[form],
                                       cell_integrals[form],
                                       boundary_values,
                                       *cell_dofs[form][c][1]);
            }

            // Compute cell tensor, if required
            if (cell_tensor_required)
            {
              ufc[form]->update(cell[c], vertex_coordinates[c], ufc_cell[c]);
              cell_integrals[form]->tabulate_tensor(ufc[form]->A.data(),
                                                  ufc[form]->w(),
                                                  vertex_coordinates[c].data(),
                                                  ufc_cell[c].orientation);

              // FIXME: Can the below two block be consolidated?
              const std::size_t nn = cell_dofs[form][c][0]->size();
              if (form == 0)
              {
                const std::size_t mm = cell_dofs[form][c][1]->size();
                for (std::size_t i = 0; i < mm; i++)
                {
                  for (std::size_t j = 0; j < nn; j++)
                  {
                    ufc[form]->macro_A[2*nn*mm*c + num_cells*i*nn + nn*c + j]
                      += ufc[form]->A[i*nn + j];
                  }
                }
              }
              else
              {
                for (std::size_t i = 0; i < cell_dofs[form][c][0]->size(); i++)
                  ufc[form]->macro_A[nn*c + i] += ufc[form]->A[i];
              }
            }
          }

          // Tabulate dofs on macro element
          for (std::size_t dim = 0; dim < rank; ++dim)
          {
            std::copy(cell_dofs[form][c][dim]->begin(), cell_dofs[form][c][dim]->end(),
                      macro_dofs[form][dim].begin() + c*cell_dofs[form][0][dim]->size());
          }
        } // End loop over cells sharing facet (c)
      } // End loop over form (form)

      // Modify local tensor for bcs
      apply_bc(ufc[0]->macro_A.data(), ufc[1]->macro_A.data(), boundary_values,
               macro_dofs[0][0], macro_dofs[0][1]);

      // Add entries to global tensor
      for (std::size_t form = 0; form < 2; ++form)
      {
        if (tensors[form])
          tensors[form]->add(ufc[form]->macro_A.data(), macro_dofs[form]);
      }
    }
    else // Exterior facet
    {
      // Get mesh cell to which mesh facet belongs (pick first, there
      // is only one)
      Cell cell(mesh, facet->entities(mesh.topology().dim())[0]);

      // Get local index of facet with respect to the cell
      const std::size_t local_facet = cell.index(*facet);

      // Get cell data
      cell.get_vertex_coordinates(vertex_coordinates[0]);
      cell.get_cell_data(ufc_cell[0], local_facet);

      // Initialize macro element matrix/vector to zero
      data.zero_cell();

      // Loop over lhs and then rhs facet contributions
      for (std::size_t form = 0; form < 2; ++form)
      {
        // Get rank (lhs=2, rhs=1)
        const std::size_t rank = (form == 0) ? 2 : 1;

        // Get local-to-global dof maps for cell
        for (std::size_t dim = 0; dim < rank; ++dim)
        {
          cell_dofs[form][0][dim]
            = &(dofmaps[form][dim]->cell_dofs(cell.index()));
        }

        // Reset some temp data
        std::fill(ufc[form]->A.begin(), ufc[form]->A.end(), 0.0);

        // Get exterior facer integral
        exterior_facet_integrals[form]
          = ufc[form]->default_exterior_facet_integral.get();

        // Get exterior facet integrals for sub domain (if any)
        if (exterior_facet_domains && !exterior_facet_domains->empty())
        {
          const std::size_t domain = (*exterior_facet_domains)[*facet];
          exterior_facet_integrals[form]
            = ufc[form]->get_exterior_facet_integral(domain);
        }

        // Check if facet tensor is required
        bool facet_tensor_required
          = (tensors[form] && exterior_facet_integrals[form]);
        if (rank == 2)
        {
          dolfin_assert(cell_dofs[form][0][1]);
          facet_tensor_required
            = cell_matrix_required(tensors[form],
                                   exterior_facet_integrals[form],
                                   boundary_values,
                                   *cell_dofs[form][0][1]);
        }

        // Compute facet integral,if required
        if (facet_tensor_required)
        {
          // Update UFC object
          ufc[form]->update(cell, vertex_coordinates[0], ufc_cell[0]);
          exterior_facet_integrals[form]->tabulate_tensor(ufc[form]->A.data(),
                                                  ufc[form]->w(),
                                                  vertex_coordinates[0].data(),
                                                  local_facet);
          for (std::size_t i = 0; i < data.Ae[form].size(); i++)
            data.Ae[form][i] += ufc[form]->A[i];
        }

        // If we have local facet 0, assemble cell integral
        if (local_facet == 0)
        {
          cell_integrals[form] = ufc[form]->default_cell_integral.get();

          // Get cell integrals for sub domain (if any)
          if (cell_domains && !cell_domains->empty())
          {
            const std::size_t domain = (*cell_domains)[cell];
            cell_integrals[form] = ufc[form]->get_cell_integral(domain);
          }

          // Check if facet tensor is required
          bool cell_tensor_required = tensors[form] && cell_integrals[form];
          if (rank == 2)
          {
            dolfin_assert(cell_dofs[form][0][1]);
            cell_tensor_required = cell_matrix_required(tensors[form],
                                                        cell_integrals[form],
                                                        boundary_values,
                                                        *cell_dofs[form][0][1]);
          }

          // Compute cell integral, if required
          if (cell_tensor_required)
          {
            ufc[form]->update(cell, vertex_coordinates[0], ufc_cell[0]);
            cell_integrals[form]->tabulate_tensor(ufc[form]->A.data(),
                                                  ufc[form]->w(),
                                                  vertex_coordinates[0].data(),
                                                  ufc_cell[0].orientation);
            for (std::size_t i = 0; i < data.Ae[form].size(); i++)
              data.Ae[form][i] += ufc[form]->A[i];
          }
        }
      } // End loop over forms [form]

      // Modify local matrix/element for Dirichlet boundary conditions
      apply_bc(data.Ae[0].data(), data.Ae[1].data(), boundary_values,
               *cell_dofs[0][0][0], *cell_dofs[0][0][1]);

      // Add entries to global tensor
      for (std::size_t form = 0; form < 2; ++form)
      {
        if (tensors[form])
          tensors[form]->add(data.Ae[form].data(), cell_dofs[form][0]);
      }
    }
    p++;
  }
}
//-----------------------------------------------------------------------------
inline void SystemAssembler::apply_bc(double* A, double* b,
                                      const DirichletBC::Map& boundary_values,
                                      const std::vector<dolfin::la_index>& global_dofs0,
                                      const std::vector<dolfin::la_index>& global_dofs1)
{
  dolfin_assert(A);
  dolfin_assert(b);
  dolfin_assert(global_dofs0.size() == global_dofs1.size());

  // Wrap matrix and vector using Eigen
  Eigen::Map<Eigen::Matrix<double, Eigen::Dynamic, Eigen::Dynamic,
                           Eigen::RowMajor> >
    _A(A, global_dofs0.size(), global_dofs1.size());
  Eigen::Map<Eigen::VectorXd>
    _b(b, global_dofs1.size());

  // Loop over rows
  //for (std::size_t i = 0; i < _A.n_rows; ++i)
  for (int i = 0; i < _A.cols(); ++i)
  {
    const std::size_t ii = global_dofs1[i];
    DirichletBC::Map::const_iterator bc_value = boundary_values.find(ii);
    if (bc_value != boundary_values.end())
    {
      // Zero row
      //_A.unsafe_col(i).fill(0.0);
      _A.row(i).setZero();

      // Modify RHS (subtract (bc_column(A))*bc_val from b)
      //_b -= _A.row(i)*bc_value->second;
      _b -= _A.col(i)*bc_value->second;

      // Zero column
      //_A.row(i).fill(0.0);
      _A.col(i).setZero();

      // Place 1 on diagonal and bc on RHS (i th row ).
      _b(i)    = bc_value->second;
      _A(i, i) = 1.0;
    }
  }
}
//-----------------------------------------------------------------------------
bool SystemAssembler::has_bc(const DirichletBC::Map& boundary_values,
                             const std::vector<dolfin::la_index>& dofs)
{
<<<<<<< HEAD
  const std::size_t D = cell0.mesh().topology().dim();

  // Facet orientation not supported
  if (cell0.mesh().data().exists("facet_orientation", D - 1))
  {
    dolfin_error("SystemAssembler.cpp",
                 "assemble system",
                 "User-defined facet orientation is not supported by system assembler");
  }

  const std::size_t cell0_index = cell0.index();
  const std::size_t cell1_index = cell1.index();

  // Tabulate dofs
  const std::vector<dolfin::la_index>& a0_dofs0
    = a.function_space(0)->dofmap()->cell_dofs(cell0_index);
  const std::vector<dolfin::la_index>& a1_dofs0
    = a.function_space(1)->dofmap()->cell_dofs(cell0_index);
  const std::vector<dolfin::la_index>& L_dofs0
    = L.function_space(0)->dofmap()->cell_dofs(cell0_index);

  const std::vector<dolfin::la_index>& a0_dofs1
    = a.function_space(0)->dofmap()->cell_dofs(cell1_index);
  const std::vector<dolfin::la_index>& a1_dofs1
    = a.function_space(1)->dofmap()->cell_dofs(cell1_index);
  const std::vector<dolfin::la_index>& L_dofs1
    = L.function_space(0)->dofmap()->cell_dofs(cell1_index);

  // Cell integrals
  const ufc::cell_integral* A_cell_integral = A_ufc.default_cell_integral.get();
  const ufc::cell_integral* b_cell_integral = b_ufc.default_cell_integral.get();

  // Check whether integrals are domain-dependent
  bool use_cell_domains = cell_domains && !cell_domains->empty();

  // Compute facet contribution to A
  if (A_ufc.form.has_interior_facet_integrals())
    compute_tensor_on_one_interior_facet(a, A_ufc, cell0, cell1, facet, interior_facet_domains);

  // Compute facet contribution to
  if (b_ufc.form.has_interior_facet_integrals())
    compute_tensor_on_one_interior_facet(L, b_ufc, cell0, cell1, facet, interior_facet_domains);

  // Get local facet index
  const std::size_t facet0 = cell0.index(facet);
  const std::size_t facet1 = cell1.index(facet);

  // If we have local facet 0, compute cell contribution
  if (facet0 == 0)
  {
    // Get integral for sub domain (if any)
    if (use_cell_domains)
    {
      const std::size_t domain = (*cell_domains)[cell0];
      A_cell_integral = A_ufc.get_cell_integral(domain);
      b_cell_integral = b_ufc.get_cell_integral(domain);
    }

    if (A_cell_integral)
    {
      A_ufc.update(cell0);

      A_cell_integral->tabulate_tensor(A_ufc.A.data(), A_ufc.w(),
                                       A_ufc.cell.vertex_coordinates.data(),
                                       A_ufc.cell.orientation);
      if (A_ufc.form.has_interior_facet_integrals())
      {
        const std::size_t nn = a0_dofs0.size();
        const std::size_t mm = a1_dofs0.size();
        for (std::size_t i = 0; i < mm; i++)
          for (std::size_t j = 0; j < nn; j++)
            A_ufc.macro_A[2*i*nn+j] += A_ufc.A[i*nn+j];
      }
    }

    if (b_cell_integral)
    {
      b_ufc.update(cell0);
      b_cell_integral->tabulate_tensor(b_ufc.A.data(), b_ufc.w(),
                                       b_ufc.cell.vertex_coordinates.data(),
                                       b_ufc.cell.orientation);
      if (A_ufc.form.has_interior_facet_integrals())
      {
        for (std::size_t i = 0; i < L_dofs0.size(); i++)
          b_ufc.macro_A[i] += b_ufc.A[i];
      }
    }

    if ((A_cell_integral || b_cell_integral) && !A_ufc.form.has_interior_facet_integrals())
    {
      if (!A_cell_integral)
        std::fill(A_ufc.A.begin(), A_ufc.A.end(), 0.0);
      if (!b_cell_integral)
        std::fill(b_ufc.A.begin(), b_ufc.A.end(), 0.0);

      // Modify local matrix/element for Dirichlet boundary conditions
      std::vector<const std::vector<dolfin::la_index>* > a_dofs(2);
      a_dofs[0] = &a0_dofs0;
      a_dofs[1] = &a1_dofs0;
      std::vector<const std::vector<dolfin::la_index>* > L_dofs(1);
      L_dofs[0] = &L_dofs0;

      apply_bc(A_ufc.A.data(), b_ufc.A.data(), boundary_values,
               a_dofs, rescale);
      
      // Add entries to global tensor
      if (A)
        A->add(A_ufc.A.data(), a_dofs);
      if (b)
        b->add(b_ufc.A.data(), L_dofs);
    }
  }

  // If we have local facet 0, compute and add cell contribution
  if (facet1 == 0)
  {
    // Get integral for sub domain (if any)
    if (use_cell_domains)
    {
      const std::size_t domain = (*cell_domains)[cell1];
      A_cell_integral = A_ufc.get_cell_integral(domain);
      b_cell_integral = b_ufc.get_cell_integral(domain);
    }

    if (A_cell_integral)
    {
      A_ufc.update(cell1);
      A_cell_integral->tabulate_tensor(A_ufc.A.data(), A_ufc.w(),
                                       A_ufc.cell.vertex_coordinates.data(),
                                       A_ufc.cell.orientation);
      if (A_ufc.form.has_interior_facet_integrals())
      {
        const std::size_t nn = a0_dofs1.size();
        const std::size_t mm = a1_dofs1.size();
        for (std::size_t i = 0; i < mm; i++)
          for (std::size_t j = 0; j < nn; j++)
            A_ufc.macro_A[2*nn*mm + 2*i*nn + nn + j] += A_ufc.A[i*nn+j];
      }
    }

    if (b_cell_integral)
    {
      b_ufc.update(cell1);
      b_cell_integral->tabulate_tensor(b_ufc.A.data(), b_ufc.w(),
                                       b_ufc.cell.vertex_coordinates.data(),
                                       b_ufc.cell.orientation);
      if (A_ufc.form.has_interior_facet_integrals())
      {
        for (std::size_t i = 0; i < L_dofs0.size(); i++)
          b_ufc.macro_A[L_dofs0.size() + i] += b_ufc.A[i];
      }
    }

    if ((A_cell_integral || b_cell_integral) && !A_ufc.form.has_interior_facet_integrals())
    {
      if (!A_cell_integral)
        std::fill(A_ufc.A.begin(), A_ufc.A.end(), 0.0);
      if (!b_cell_integral)
        std::fill(b_ufc.A.begin(), b_ufc.A.end(), 0.0);

      // Modify local matrix/element for Dirichlet boundary conditions
      std::vector<const std::vector<dolfin::la_index>* > a_dofs(2);
      a_dofs[0] = &a0_dofs1;
      a_dofs[1] = &a1_dofs1;
      std::vector<const std::vector<dolfin::la_index>* > L_dofs(1);
      L_dofs[0] = &L_dofs1;

      apply_bc(A_ufc.A.data(), b_ufc.A.data(), boundary_values,
               a_dofs, rescale);
      
      // Add entries to global tensor
      if (A)
        A->add(A_ufc.A.data(), a_dofs);
      if (b)
        b->add(b_ufc.A.data(), L_dofs);
    }
  }

  // Vector to hold dofs for cells
  std::vector<std::vector<dolfin::la_index> > a_macro_dofs(2);
  std::vector<std::vector<dolfin::la_index> > L_macro_dofs(1);

  // Resize dof vector
  a_macro_dofs[0].resize(a0_dofs0.size() + a0_dofs1.size());
  a_macro_dofs[1].resize(a1_dofs0.size() + a1_dofs1.size());
  L_macro_dofs[0].resize(L_dofs0.size() + L_dofs1.size());

  // Tabulate dofs for each dimension on macro element
  std::copy(a0_dofs0.begin(), a0_dofs0.end(), a_macro_dofs[0].begin());
  std::copy(a0_dofs1.begin(), a0_dofs1.end(),
            a_macro_dofs[0].begin() + a0_dofs0.size());

  std::copy(a1_dofs0.begin(), a1_dofs0.end(), a_macro_dofs[1].begin());
  std::copy(a1_dofs1.begin(), a1_dofs1.end(),
            a_macro_dofs[1].begin() + a1_dofs0.size());

  std::copy(L_dofs0.begin(), L_dofs0.end(), L_macro_dofs[0].begin());
  std::copy(L_dofs1.begin(), L_dofs1.end(),
            L_macro_dofs[0].begin() + L_dofs0.size());

  // Modify local matrix/element for Dirichlet boundary conditions
  std::vector<const std::vector<dolfin::la_index>* > _a_macro_dofs(2);
  _a_macro_dofs[0] = &a_macro_dofs[0];
  _a_macro_dofs[1] = &a_macro_dofs[1];

  apply_bc(A_ufc.macro_A.data(), b_ufc.macro_A.data(), boundary_values,
           _a_macro_dofs, rescale);

  // Add entries to global tensor
  if (A && A_ufc.form.has_interior_facet_integrals())
    A->add(A_ufc.macro_A.data(), a_macro_dofs);
  if (b)
    b->add(b_ufc.macro_A.data(), L_macro_dofs);
=======
  // Loop over dofs and check if bc is applied
  std::vector<dolfin::la_index>::const_iterator dof;
  for (dof = dofs.begin(); dof != dofs.end(); ++dof)
  {
    DirichletBC::Map::const_iterator bc_value = boundary_values.find(*dof);
    if (bc_value != boundary_values.end())
      return true;
  }

  return false;
>>>>>>> 7d7e23e8
}
//-----------------------------------------------------------------------------
inline bool SystemAssembler::cell_matrix_required(const GenericTensor* A,
                                       const void* integral,
                                       const DirichletBC::Map& boundary_values,
                                       const std::vector<dolfin::la_index>& dofs)
{
  if (A && integral)
    return true;
  else if (integral && has_bc(boundary_values, dofs))
    return true;
  else
    return false;
}
//-----------------------------------------------------------------------------
SystemAssembler::Scratch::Scratch(const Form& a, const Form& L)
{
  std::size_t A_num_entries
    = a.function_space(0)->dofmap()->max_cell_dimension();
  A_num_entries *= a.function_space(1)->dofmap()->max_cell_dimension();
  Ae[0].resize(A_num_entries);
  Ae[1].resize(L.function_space(0)->dofmap()->max_cell_dimension());
}
//-----------------------------------------------------------------------------
SystemAssembler::Scratch::~Scratch()
{
  // Do nothing
}
//-----------------------------------------------------------------------------
inline void SystemAssembler::Scratch::zero_cell()
{
  std::fill(Ae[0].begin(), Ae[0].end(), 0.0);
  std::fill(Ae[1].begin(), Ae[1].end(), 0.0);
}
//-----------------------------------------------------------------------------<|MERGE_RESOLUTION|>--- conflicted
+++ resolved
@@ -514,15 +514,6 @@
   }
 
   // Collect pointers to dof maps
-<<<<<<< HEAD
-  std::vector<const GenericDofMap*> a_dofmaps;
-  for (std::size_t i = 0; i < a_rank; ++i)
-    a_dofmaps.push_back(a.function_space(i)->dofmap().get());
-
-  std::vector<const GenericDofMap*> L_dofmaps;
-  for (std::size_t i = 0; i < L_rank; ++i)
-    L_dofmaps.push_back(L.function_space(i)->dofmap().get());
-=======
   boost::array<std::vector<const GenericDofMap*>, 2> dofmaps;
   for (std::size_t i = 0; i < 2; ++i)
     dofmaps[0].push_back(ufc[0]->dolfin_form.function_space(i)->dofmap().get());
@@ -551,7 +542,6 @@
 
   // Holder for number of dofs in macro-dofmap
   std::vector<std::size_t> num_dofs(2);
->>>>>>> 7d7e23e8
 
   // Iterate over facets
   ufc::cell ufc_cell[2];
@@ -895,221 +885,6 @@
 bool SystemAssembler::has_bc(const DirichletBC::Map& boundary_values,
                              const std::vector<dolfin::la_index>& dofs)
 {
-<<<<<<< HEAD
-  const std::size_t D = cell0.mesh().topology().dim();
-
-  // Facet orientation not supported
-  if (cell0.mesh().data().exists("facet_orientation", D - 1))
-  {
-    dolfin_error("SystemAssembler.cpp",
-                 "assemble system",
-                 "User-defined facet orientation is not supported by system assembler");
-  }
-
-  const std::size_t cell0_index = cell0.index();
-  const std::size_t cell1_index = cell1.index();
-
-  // Tabulate dofs
-  const std::vector<dolfin::la_index>& a0_dofs0
-    = a.function_space(0)->dofmap()->cell_dofs(cell0_index);
-  const std::vector<dolfin::la_index>& a1_dofs0
-    = a.function_space(1)->dofmap()->cell_dofs(cell0_index);
-  const std::vector<dolfin::la_index>& L_dofs0
-    = L.function_space(0)->dofmap()->cell_dofs(cell0_index);
-
-  const std::vector<dolfin::la_index>& a0_dofs1
-    = a.function_space(0)->dofmap()->cell_dofs(cell1_index);
-  const std::vector<dolfin::la_index>& a1_dofs1
-    = a.function_space(1)->dofmap()->cell_dofs(cell1_index);
-  const std::vector<dolfin::la_index>& L_dofs1
-    = L.function_space(0)->dofmap()->cell_dofs(cell1_index);
-
-  // Cell integrals
-  const ufc::cell_integral* A_cell_integral = A_ufc.default_cell_integral.get();
-  const ufc::cell_integral* b_cell_integral = b_ufc.default_cell_integral.get();
-
-  // Check whether integrals are domain-dependent
-  bool use_cell_domains = cell_domains && !cell_domains->empty();
-
-  // Compute facet contribution to A
-  if (A_ufc.form.has_interior_facet_integrals())
-    compute_tensor_on_one_interior_facet(a, A_ufc, cell0, cell1, facet, interior_facet_domains);
-
-  // Compute facet contribution to
-  if (b_ufc.form.has_interior_facet_integrals())
-    compute_tensor_on_one_interior_facet(L, b_ufc, cell0, cell1, facet, interior_facet_domains);
-
-  // Get local facet index
-  const std::size_t facet0 = cell0.index(facet);
-  const std::size_t facet1 = cell1.index(facet);
-
-  // If we have local facet 0, compute cell contribution
-  if (facet0 == 0)
-  {
-    // Get integral for sub domain (if any)
-    if (use_cell_domains)
-    {
-      const std::size_t domain = (*cell_domains)[cell0];
-      A_cell_integral = A_ufc.get_cell_integral(domain);
-      b_cell_integral = b_ufc.get_cell_integral(domain);
-    }
-
-    if (A_cell_integral)
-    {
-      A_ufc.update(cell0);
-
-      A_cell_integral->tabulate_tensor(A_ufc.A.data(), A_ufc.w(),
-                                       A_ufc.cell.vertex_coordinates.data(),
-                                       A_ufc.cell.orientation);
-      if (A_ufc.form.has_interior_facet_integrals())
-      {
-        const std::size_t nn = a0_dofs0.size();
-        const std::size_t mm = a1_dofs0.size();
-        for (std::size_t i = 0; i < mm; i++)
-          for (std::size_t j = 0; j < nn; j++)
-            A_ufc.macro_A[2*i*nn+j] += A_ufc.A[i*nn+j];
-      }
-    }
-
-    if (b_cell_integral)
-    {
-      b_ufc.update(cell0);
-      b_cell_integral->tabulate_tensor(b_ufc.A.data(), b_ufc.w(),
-                                       b_ufc.cell.vertex_coordinates.data(),
-                                       b_ufc.cell.orientation);
-      if (A_ufc.form.has_interior_facet_integrals())
-      {
-        for (std::size_t i = 0; i < L_dofs0.size(); i++)
-          b_ufc.macro_A[i] += b_ufc.A[i];
-      }
-    }
-
-    if ((A_cell_integral || b_cell_integral) && !A_ufc.form.has_interior_facet_integrals())
-    {
-      if (!A_cell_integral)
-        std::fill(A_ufc.A.begin(), A_ufc.A.end(), 0.0);
-      if (!b_cell_integral)
-        std::fill(b_ufc.A.begin(), b_ufc.A.end(), 0.0);
-
-      // Modify local matrix/element for Dirichlet boundary conditions
-      std::vector<const std::vector<dolfin::la_index>* > a_dofs(2);
-      a_dofs[0] = &a0_dofs0;
-      a_dofs[1] = &a1_dofs0;
-      std::vector<const std::vector<dolfin::la_index>* > L_dofs(1);
-      L_dofs[0] = &L_dofs0;
-
-      apply_bc(A_ufc.A.data(), b_ufc.A.data(), boundary_values,
-               a_dofs, rescale);
-      
-      // Add entries to global tensor
-      if (A)
-        A->add(A_ufc.A.data(), a_dofs);
-      if (b)
-        b->add(b_ufc.A.data(), L_dofs);
-    }
-  }
-
-  // If we have local facet 0, compute and add cell contribution
-  if (facet1 == 0)
-  {
-    // Get integral for sub domain (if any)
-    if (use_cell_domains)
-    {
-      const std::size_t domain = (*cell_domains)[cell1];
-      A_cell_integral = A_ufc.get_cell_integral(domain);
-      b_cell_integral = b_ufc.get_cell_integral(domain);
-    }
-
-    if (A_cell_integral)
-    {
-      A_ufc.update(cell1);
-      A_cell_integral->tabulate_tensor(A_ufc.A.data(), A_ufc.w(),
-                                       A_ufc.cell.vertex_coordinates.data(),
-                                       A_ufc.cell.orientation);
-      if (A_ufc.form.has_interior_facet_integrals())
-      {
-        const std::size_t nn = a0_dofs1.size();
-        const std::size_t mm = a1_dofs1.size();
-        for (std::size_t i = 0; i < mm; i++)
-          for (std::size_t j = 0; j < nn; j++)
-            A_ufc.macro_A[2*nn*mm + 2*i*nn + nn + j] += A_ufc.A[i*nn+j];
-      }
-    }
-
-    if (b_cell_integral)
-    {
-      b_ufc.update(cell1);
-      b_cell_integral->tabulate_tensor(b_ufc.A.data(), b_ufc.w(),
-                                       b_ufc.cell.vertex_coordinates.data(),
-                                       b_ufc.cell.orientation);
-      if (A_ufc.form.has_interior_facet_integrals())
-      {
-        for (std::size_t i = 0; i < L_dofs0.size(); i++)
-          b_ufc.macro_A[L_dofs0.size() + i] += b_ufc.A[i];
-      }
-    }
-
-    if ((A_cell_integral || b_cell_integral) && !A_ufc.form.has_interior_facet_integrals())
-    {
-      if (!A_cell_integral)
-        std::fill(A_ufc.A.begin(), A_ufc.A.end(), 0.0);
-      if (!b_cell_integral)
-        std::fill(b_ufc.A.begin(), b_ufc.A.end(), 0.0);
-
-      // Modify local matrix/element for Dirichlet boundary conditions
-      std::vector<const std::vector<dolfin::la_index>* > a_dofs(2);
-      a_dofs[0] = &a0_dofs1;
-      a_dofs[1] = &a1_dofs1;
-      std::vector<const std::vector<dolfin::la_index>* > L_dofs(1);
-      L_dofs[0] = &L_dofs1;
-
-      apply_bc(A_ufc.A.data(), b_ufc.A.data(), boundary_values,
-               a_dofs, rescale);
-      
-      // Add entries to global tensor
-      if (A)
-        A->add(A_ufc.A.data(), a_dofs);
-      if (b)
-        b->add(b_ufc.A.data(), L_dofs);
-    }
-  }
-
-  // Vector to hold dofs for cells
-  std::vector<std::vector<dolfin::la_index> > a_macro_dofs(2);
-  std::vector<std::vector<dolfin::la_index> > L_macro_dofs(1);
-
-  // Resize dof vector
-  a_macro_dofs[0].resize(a0_dofs0.size() + a0_dofs1.size());
-  a_macro_dofs[1].resize(a1_dofs0.size() + a1_dofs1.size());
-  L_macro_dofs[0].resize(L_dofs0.size() + L_dofs1.size());
-
-  // Tabulate dofs for each dimension on macro element
-  std::copy(a0_dofs0.begin(), a0_dofs0.end(), a_macro_dofs[0].begin());
-  std::copy(a0_dofs1.begin(), a0_dofs1.end(),
-            a_macro_dofs[0].begin() + a0_dofs0.size());
-
-  std::copy(a1_dofs0.begin(), a1_dofs0.end(), a_macro_dofs[1].begin());
-  std::copy(a1_dofs1.begin(), a1_dofs1.end(),
-            a_macro_dofs[1].begin() + a1_dofs0.size());
-
-  std::copy(L_dofs0.begin(), L_dofs0.end(), L_macro_dofs[0].begin());
-  std::copy(L_dofs1.begin(), L_dofs1.end(),
-            L_macro_dofs[0].begin() + L_dofs0.size());
-
-  // Modify local matrix/element for Dirichlet boundary conditions
-  std::vector<const std::vector<dolfin::la_index>* > _a_macro_dofs(2);
-  _a_macro_dofs[0] = &a_macro_dofs[0];
-  _a_macro_dofs[1] = &a_macro_dofs[1];
-
-  apply_bc(A_ufc.macro_A.data(), b_ufc.macro_A.data(), boundary_values,
-           _a_macro_dofs, rescale);
-
-  // Add entries to global tensor
-  if (A && A_ufc.form.has_interior_facet_integrals())
-    A->add(A_ufc.macro_A.data(), a_macro_dofs);
-  if (b)
-    b->add(b_ufc.macro_A.data(), L_macro_dofs);
-=======
   // Loop over dofs and check if bc is applied
   std::vector<dolfin::la_index>::const_iterator dof;
   for (dof = dofs.begin(); dof != dofs.end(); ++dof)
@@ -1120,7 +895,6 @@
   }
 
   return false;
->>>>>>> 7d7e23e8
 }
 //-----------------------------------------------------------------------------
 inline bool SystemAssembler::cell_matrix_required(const GenericTensor* A,
