// Copyright (C) 2004-2007 Johan Hoffman, Johan Jansson and Anders Logg.
// Licensed under the GNU LGPL Version 2.1.
//
// Modified by Andy R. Terrel, 2005.
// Modified by Garth N. Wells, 2006-2007.
// Modified by Kent-Andre Mardal 2008.
//
// First added:  2004
// Last changed: 2008-03-21

#ifndef __PETSC_MATRIX_H
#define __PETSC_MATRIX_H

#ifdef HAS_PETSC

#include <petscmat.h>

#include <dolfin/main/constants.h>
#include <dolfin/log/dolfin_log.h>
#include "PETScObject.h"
#include <dolfin/common/Variable.h>
#include "GenericMatrix.h"
#include "LinearAlgebraFactory.h"

namespace dolfin
{
  
  /// Forward declarations
  class PETScVector;
  class GenericSparsityPattern;
  
  template<class M>
  class Array;

  /// This class represents a sparse matrix of dimension M x N.
  /// It is a simple wrapper for a PETSc matrix pointer (Mat).
  ///
  /// The interface is intentionally simple. For advanced usage,
  /// access the PETSc Mat pointer using the function mat() and
  /// use the standard PETSc interface.

  class PETScMatrix : public GenericMatrix, public PETScObject, public Variable
  {
  public:

    /// PETSc sparse matrix types
    enum Type
    { 
      default_matrix, // Default matrix type 
      spooles,        // Spooles
      superlu,        // Super LU
      umfpack         // UMFPACK
    };

    /// Constructor
    PETScMatrix(Type type = default_matrix);

    /// Constructor
    PETScMatrix(Mat A);

    /// Constructor
    PETScMatrix(uint M, uint N, Type type = default_matrix);

    /// Destructor
    ~PETScMatrix();

    /// Initialize M x N matrix
    void init(uint M, uint N);

    /// Initialize M x N matrix with a given number of nonzeros per row
    void init(uint M, uint N, const uint* nz);

    /// Initialize M x N matrix with a given number of nonzeros per row diagonal and off-diagonal
    void init(uint M, uint N, const uint* d_nzrow, const uint* o_nzrow);

    /// Initialize M x N matrix with given block size and maximum number of nonzeros in each row
    void init(uint M, uint N, uint bs, uint nzmax);

    /// Initialize a matrix from the sparsity pattern
    void init(const GenericSparsityPattern& sparsity_pattern);

    /// Create uninitialized matrix
    PETScMatrix* create() const;

    /// Create copy of matrix
    PETScMatrix* copy() const;

    /// Return number of rows (dim = 0) or columns (dim = 1) along dimension dim
    uint size(uint dim) const;

    /// Return number of nonzero entries in given row
    uint nz(uint row) const;

    /// Return total number of nonzero entries
    uint nzsum() const;

    /// Return maximum number of nonzero entries
    uint nzmax() const;
   
    /// Get block of values
    void get(real* block, uint m, const uint* rows, uint n, const uint* cols) const;

    /// Set block of values
    void set(const real* block, uint m, const uint* rows, uint n, const uint* cols);

    /// Add block of values
    void add(const real* block, uint m, const uint* rows, uint n, const uint* cols);

    /// Get non-zero values of row i
    void getRow(uint i, int& ncols, Array<int>& columns, Array<real>& values) const;

    /// Set given rows to zero matrix
    void zero(uint m, const uint* rows);

    /// Set given rows to identity matrix
    void ident(uint m, const uint* rows);
    
    /// Matrix-vector multiplication
    void mult(const PETScVector& x, PETScVector& Ax) const;

    // y = A x  ( or y = A^T x if transposed==true) 
<<<<<<< HEAD
    virtual void prod(const GenericVector& x, GenericVector& y, bool transposed=false) const; 
=======
    virtual void mult(const GenericVector& x, GenericVector& y, bool transposed=false) const; 
>>>>>>> cfbe3ae1

    /// Matrix-vector multiplication with given row (temporary fix, assumes uniprocessor case)
    real mult(const PETScVector& x, uint row) const;

    /// Matrix-vector multiplication with given row (temporary fix, assumes uniprocessor case)
    real mult(const real* x, uint row) const;

    /// Lump matrix into vector m
    void lump(PETScVector& m) const;

    /// Compute given norm of matrix
    enum Norm { l1, linf, frobenius };
    real norm(const Norm type = l1) const;

    /// Apply changes to matrix
    void apply();

    /// Set all entries to zero
    void zero();

    /// Return matrix type 
    Type type() const;

    /// Display matrix (sparse output is default)
    void disp(uint precision = 2) const;

    /// Output
    friend LogStream& operator<< (LogStream& stream, const PETScMatrix& A);

    /// Return factory object for backend
    LinearAlgebraFactory& factory() const;
    
    /// Return PETSc Mat pointer
    Mat mat() const;

  private:

    // PETSc Mat pointer
    Mat A;

    // PETSc matrix type
    Type _type;

    // Set matrix type 
    void setType();

    // Check that requested type has been compiled into PETSc
    void checkType();

    // Return PETSc matrix type 
    MatType getPETScType() const;

  };

  LogStream& operator<< (LogStream& stream, const PETScMatrix& A);

}

#endif

#endif<|MERGE_RESOLUTION|>--- conflicted
+++ resolved
@@ -119,11 +119,7 @@
     void mult(const PETScVector& x, PETScVector& Ax) const;
 
     // y = A x  ( or y = A^T x if transposed==true) 
-<<<<<<< HEAD
-    virtual void prod(const GenericVector& x, GenericVector& y, bool transposed=false) const; 
-=======
     virtual void mult(const GenericVector& x, GenericVector& y, bool transposed=false) const; 
->>>>>>> cfbe3ae1
 
     /// Matrix-vector multiplication with given row (temporary fix, assumes uniprocessor case)
     real mult(const PETScVector& x, uint row) const;
