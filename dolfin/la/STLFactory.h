// Copyright (C) 2007 Ilmar Wilbers
//
// This file is part of DOLFIN.
//
// DOLFIN is free software: you can redistribute it and/or modify
// it under the terms of the GNU Lesser General Public License as published by
// the Free Software Foundation, either version 3 of the License, or
// (at your option) any later version.
//
// DOLFIN is distributed in the hope that it will be useful,
// but WITHOUT ANY WARRANTY; without even the implied warranty of
// MERCHANTABILITY or FITNESS FOR A PARTICULAR PURPOSE. See the
// GNU Lesser General Public License for more details.
//
// You should have received a copy of the GNU Lesser General Public License
// along with DOLFIN. If not, see <http://www.gnu.org/licenses/>.
//
// Modified by Anders Logg 2008-2012
// Modified by Garth N. Wells 2012
//
// First added:  2008-05-21
// Last changed: 2012-08-20

#ifndef __DOLFIN_STL_FACTORY_H
#define __DOLFIN_STL_FACTORY_H

#include <memory>
#include <dolfin/log/log.h>
#include "GenericLinearAlgebraFactory.h"
#include "STLMatrix.h"
#include "STLVector.h"
#include "TensorLayout.h"
#include "Vector.h"

namespace dolfin
{

  class STLFactory: public GenericLinearAlgebraFactory
  {
  public:

    /// Destructor
    virtual ~STLFactory() {}

    /// Create empty matrix
    std::shared_ptr<GenericMatrix> create_matrix(MPI_Comm comm) const
    { return  std::make_shared<STLMatrix>(); }

    /// Create empty vector
    std::shared_ptr<GenericVector> create_vector(MPI_Comm comm) const
    { return std::make_shared<STLVector>(); }

    /// Create empty tensor layout
    std::shared_ptr<TensorLayout> create_layout(std::size_t rank) const
    {
      return std::make_shared<TensorLayout>(0, TensorLayout::Sparsity::DENSE);
    }

    /// Create empty linear operator
    std::shared_ptr<GenericLinearOperator> create_linear_operator() const
    {
      dolfin_error("STLFactory.h",
                   "create linear operator",
                   "Not supported by STL linear algebra backend");
      std::shared_ptr<GenericLinearOperator>
        A(new NotImplementedLinearOperator);
      return A;
    }

    /// Create LU solver
<<<<<<< HEAD
    std::shared_ptr<GenericLUSolver> create_lu_solver(std::string method) const
=======
    std::shared_ptr<GenericLUSolver>
      create_lu_solver(MPI_Comm comm, std::string method) const
>>>>>>> 13d69d11
    {
      dolfin_error("STLFactory",
                   "create LU solver",
                   "LU solver not available for the STL backend");
      std::shared_ptr<GenericLUSolver> solver;
      return solver;
    }

    /// Create Krylov solver
    std::shared_ptr<GenericLinearSolver>
      create_krylov_solver(MPI_Comm comm,
                           std::string method,
                           std::string preconditioner) const
    {
      dolfin_error("STLFactory",
                   "create Krylov solver",
                   "Krylov solver not available for the STL backend");
      std::shared_ptr<GenericLinearSolver> solver;
      return solver;
    }

    /// Return singleton instance
    static STLFactory& instance()
    { return factory; }

  protected:

    // Private Constructor
    STLFactory() {}

    // Singleton instance
    static STLFactory factory;

  };
}

#endif<|MERGE_RESOLUTION|>--- conflicted
+++ resolved
@@ -68,12 +68,8 @@
     }
 
     /// Create LU solver
-<<<<<<< HEAD
-    std::shared_ptr<GenericLUSolver> create_lu_solver(std::string method) const
-=======
     std::shared_ptr<GenericLUSolver>
       create_lu_solver(MPI_Comm comm, std::string method) const
->>>>>>> 13d69d11
     {
       dolfin_error("STLFactory",
                    "create LU solver",
