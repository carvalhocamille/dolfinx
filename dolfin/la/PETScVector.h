// Copyright (C) 2004-2007 Johan Hoffman, Johan Jansson and Anders Logg.
// Licensed under the GNU LGPL Version 2.1.
//
// Modified by Garth N. Wells 2005-2007.
// Modified by Kent-Andre Mardal 2008.
// Modified by Ola Skavhaug 2008.
// Modified by Martin Alnæs 2008.
//
// First added:  2004
// Last changed: 2008-04-11

#ifndef __PETSC_VECTOR_H
#define __PETSC_VECTOR_H

#ifdef HAS_PETSC

#include <petscvec.h>

#include <dolfin/main/constants.h>
#include <dolfin/log/dolfin_log.h>
#include <dolfin/common/Variable.h>
#include "LinearAlgebraFactory.h"
#include "VectorNormType.h"
#include "GenericVector.h"
#include "PETScObject.h"

namespace dolfin
{
  
  class uBlasVector;

  /// This class represents a vector of dimension N.
  /// It is a simple wrapper for a PETSc vector pointer (Vec).
  ///
  /// The interface is intentionally simple. For advanced usage,
  /// access the PETSc Vec pointer using the function vec() and
  /// use the standard PETSc interface.

  class PETScVector : public GenericVector, public PETScObject, public Variable
  {
  public:

    /// Empty vector
    PETScVector();

    /// Create vector of given size
    PETScVector(uint N);

    /// Create vector from given PETSc Vec pointer
    PETScVector(Vec x);

    /// Copy constructor
    PETScVector(const PETScVector& x);
    
    /// Destructor
    ~PETScVector ();

    /// Initialize vector data
    void init(uint N);

    /// Create uninitialized vector
    PETScVector* create() const;

    /// Create copy of vector
    PETScVector* copy() const;


    /// Clear vector data
    void clear();

    /// Return size of vector
    uint size() const;

    /// Return array containing this processor's portion of the data.
    /// After usage, the function restore() must be called.
    real* array();

    /// Return array containing this processor's portion of the data.
    /// After usage, the function restore() must be called. (const version)
    const real* array() const;

    /// Restore array after a call to array(), const version
    void restore(const real data[]) const;

    /// Element-wise division
    void div(const PETScVector& x);

    /// Element-wise multiplication
    void mult(const PETScVector& x);

    /// Element-wise multiplication
    void mult(const real a);

    /// Get values
    void get(real* values) const;

    /// Set values
    void set(real* values);

    /// Add values
    void add(real* values);

    /// Get block of values
    void get(real* block, uint m, const uint* rows) const;

    /// Set block of values
    void set(const real* block, uint m, const uint* rows);

    /// Add block of values
    void add(const real* block, uint m, const uint* rows);

    /// Apply changes to vector
    void apply();

    /// Set all entries to zero
    void zero();

    /// Assignment of vector
    const PETScVector& operator= (const GenericVector& x);

    /// Assignment of vector
    const PETScVector& operator= (const PETScVector& x);

<<<<<<< HEAD
    /// Return concrete (const) PETScVector instance
    virtual const PETScVector* instance() const 
    { return this; }

    /// Return concrete PETScVector instance
    virtual PETScVector* instance() 
=======
    /// Return const GenericVector* (internal library use only!)
    virtual const GenericVector* instance() const 
    { return this; }

    /// Return GenericVector* (internal library use only!)
    virtual GenericVector* instance() 
>>>>>>> fc9ba384
    { return this; }

    /// Assignment of all elements to a single scalar value
    const PETScVector& operator= (const real a);

    /// Add vector x
    const PETScVector& operator+= (const GenericVector& x);

    /// Subtract vector x
    const PETScVector& operator-= (const GenericVector& x);

    /// Multiply vector with scalar
    const PETScVector& operator*= (const real a);

    /// Divide vector by scalar
    const PETScVector& operator/= (const real a);

    /// Scalar product
    real operator*(const PETScVector& x);

    // FIXME: another way of calling the scalar or inner product (from GenericVector)
    real inner(const GenericVector& v) const; 

    //  this +=  a*x   
    virtual void axpy(real a, const GenericVector& x); 

    /// Compute norm of vector
    real norm(VectorNormType type = l2) const;

    /// Compute sum of vector
    real sum() const;

    /// Display vector
    void disp(uint precision = 2) const;

    /// Output
    friend LogStream& operator<< (LogStream& stream, const PETScVector& A);

    // Friends
    friend class PETScMatrix;

    // Copy values between different vector representations
    void copy(const PETScVector& y, uint off1, uint off2, uint len);
    void copy(const uBlasVector& y, uint off1, uint off2, uint len);

    /// Return backend factory
    LinearAlgebraFactory& factory() const;

    /// Return PETSc Vec pointer
    Vec vec() const;

  private:

    // PETSc Vec pointer
    Vec x;
    
    // True if the pointer is a copy of someone else's data
    bool _copy;

  };

  LogStream& operator<< (LogStream& stream, const PETScVector& A);
  

  /// Check if vector implementation is PETScVector.
  bool is_PETScVector(const GenericVector & gv);

  /// Cast vector reference to PETScVector if possible.
  PETScVector & as_PETScVector(GenericVector & gv);

  /// Cast vector reference to const PETScVector if possible.
  const PETScVector & as_const_PETScVector(const GenericVector & gv);
  
  /// Cast vector reference to Vec if possible.
  Vec as_PETSc_Vec(GenericVector & gv);

}

#endif

#endif<|MERGE_RESOLUTION|>--- conflicted
+++ resolved
@@ -121,21 +121,12 @@
     /// Assignment of vector
     const PETScVector& operator= (const PETScVector& x);
 
-<<<<<<< HEAD
-    /// Return concrete (const) PETScVector instance
-    virtual const PETScVector* instance() const 
-    { return this; }
-
-    /// Return concrete PETScVector instance
-    virtual PETScVector* instance() 
-=======
     /// Return const GenericVector* (internal library use only!)
     virtual const GenericVector* instance() const 
     { return this; }
 
     /// Return GenericVector* (internal library use only!)
     virtual GenericVector* instance() 
->>>>>>> fc9ba384
     { return this; }
 
     /// Assignment of all elements to a single scalar value
