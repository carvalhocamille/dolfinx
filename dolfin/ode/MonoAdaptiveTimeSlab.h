// Copyright (C) 2005-2008 Anders Logg.
// Licensed under the GNU LGPL Version 2.1.
//
// First added:  2005-01-28
// Last changed: 2009-08-11

#ifndef __MONO_ADAPTIVE_TIME_SLAB_H
#define __MONO_ADAPTIVE_TIME_SLAB_H

#include <dolfin/log/dolfin_log.h>
#include <dolfin/common/types.h>
#include "MonoAdaptivity.h"
#include "TimeSlab.h"

namespace dolfin
{

  class ODE;
  class Method;
  class TimeSlabSolver;
  class ODESolution;

  /// This class represents a mono-adaptive time slab of length k = b - a
  /// holding the degrees of freedom for the solution of an ODE between
  /// two time levels a and b.

  class MonoAdaptiveTimeSlab : public TimeSlab
  {
  public:

    /// Constructor
    MonoAdaptiveTimeSlab(ODE& ode);

    /// Destructor
    ~MonoAdaptiveTimeSlab();

    /// Build time slab, return end time
    real build(real a, real b);

    /// Solve time slab system
    bool solve();

    /// Check if current solution can be accepted
    bool check(bool first);

    /// Shift time slab (prepare for next time slab)
    bool shift(bool end);

    /// Prepare sample at time t
    void sample(real t);

    /// Sample solution value of given component at given time
    real usample(uint i, real t);

    /// Sample time step size for given component at given time
    real ksample(uint i, real t);

    /// Sample residual for given component at given time
    real rsample(uint i, real t);

<<<<<<< HEAD
    /// Save to ODESolution object
    void save_solution(ODESolution& u);

    /// Display time slab data
    void disp() const;
=======
    /// Return informal string representation (pretty-print)
    std::string str(bool verbose=false) const;
>>>>>>> 723a1038

    /// Friends
    friend class MonoAdaptiveFixedPointSolver;
    friend class MonoAdaptiveNewtonSolver;
    friend class MonoAdaptiveJacobian;

  private:

    // Evaluate right-hand side at given quadrature point
    void feval(uint m);

    // Choose solver
    TimeSlabSolver* choose_solver();

    // Temporary data array used to store multiplications
    real* tmp();

    TimeSlabSolver* solver;    // The solver
    MonoAdaptivity adaptivity; // Adaptive time step regulation
    uint nj;                   // Number of dofs
    real* dofs;              // Local dofs for an element used for interpolation
    real* fq;                // Values of right-hand side at all quadrature points
    real rmax;               // Previously computed maximum norm of residual

    real* x; // Degrees of freedom for the solution on the time slab
    real* u; // The solution at a given stage
    real* f; // The right-hand side at a given stage

  };

}

#endif<|MERGE_RESOLUTION|>--- conflicted
+++ resolved
@@ -58,16 +58,11 @@
     /// Sample residual for given component at given time
     real rsample(uint i, real t);
 
-<<<<<<< HEAD
     /// Save to ODESolution object
     void save_solution(ODESolution& u);
 
-    /// Display time slab data
-    void disp() const;
-=======
     /// Return informal string representation (pretty-print)
     std::string str(bool verbose=false) const;
->>>>>>> 723a1038
 
     /// Friends
     friend class MonoAdaptiveFixedPointSolver;
@@ -100,4 +95,5 @@
 
 }
 
-#endif+#endif
+
