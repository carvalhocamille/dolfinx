// Instantiate uBLAS matrix and Factory types
%template(uBLASSparseMatrix) dolfin::uBLASMatrix<dolfin::ublas_sparse_matrix>;
%template(uBLASDenseMatrix) dolfin::uBLASMatrix<dolfin::ublas_dense_matrix>;
%template(uBLASSparseFactory) dolfin::uBLASFactory<dolfin::ublas_sparse_matrix>;
%template(uBLASDenseFactory) dolfin::uBLASFactory<dolfin::ublas_dense_matrix>;

// Define names for uBLAS matrix types
// These are needed so returned type from down_cast get correctly wrapped
%typedef dolfin::uBLASMatrix<dolfin::ublas_sparse_matrix> uBLASSparseMatrix;
%typedef dolfin::uBLASMatrix<dolfin::ublas_dense_matrix>  uBLASDenseMatrix;

#ifdef HAS_SLEPC
%extend dolfin::SLEPcEigenSolver {

PyObject* get_eigenvalue(const int emode) {
    double err, ecc;
    self->get_eigenvalue(err, ecc, emode);

    PyObject* result = PyTuple_New(2);
    PyTuple_SET_ITEM(result, 0, PyFloat_FromDouble(err));
    PyTuple_SET_ITEM(result, 1, PyFloat_FromDouble(ecc));
    Py_INCREF(result);
    return result;
}

PyObject* get_eigenpair(dolfin::PETScVector& rr, dolfin::PETScVector& cc, const int emode) {
    double err, ecc;
    self->get_eigenpair(err, ecc, rr, cc, emode);

    PyObject* result = PyTuple_New(2);
    PyTuple_SET_ITEM(result, 0, PyFloat_FromDouble(err));
    PyTuple_SET_ITEM(result, 1, PyFloat_FromDouble(ecc));
    Py_INCREF(result);
    return result;
}

}
#endif

%extend dolfin::BlockVector {
    Vector& getitem(int i)
    {
      return self->get(i);
    }
    void setitem(int i, Vector& v)
    {
      self->set(i,v);
    }
}

%extend dolfin::BlockVector {
  %pythoncode %{

    def __add__(self, v):
      a = self.copy()
      a += v
      return a

    def __sub__(self, v):
      a = self.copy()
      a -= v
      return a

    def __mul__(self, v):
      a = self.copy()
      a *= v
      return a

    def __rmul__(self, v):
      return self.__mul__(v)
  %}
}



%extend dolfin::BlockMatrix {
%pythoncode
%{
    def __mul__(self, other):
      v = BlockVector(self.size(0))
      self.mult(other, v)
      return v
%}
}

%pythoncode
%{
  def BlockMatrix_get(self,t):
    i,j = t
    return self.get(i,j)

  def BlockMatrix_set(self,t,m):
    i,j = t
    return self.set(i,j,m)

  BlockMatrix.__getitem__ = BlockMatrix_get
  BlockMatrix.__setitem__ = BlockMatrix_set
%}

%{
#include "Indices.h"
#include "dolfin_la_get_set_items.h"
%}

%include "dolfin_la_get_set_items.h"

// Vector la interface macro
%define LA_POST_VEC_INTERFACE(VEC_TYPE)
%extend dolfin::VEC_TYPE
{
  void _scale(double a)
  {
    (*self)*=a;
  }

  void _vec_mul(const GenericVector& other)
  {
    (*self)*=other;
  }

  %pythoncode
  %{
    def __is_compatibable(self,other):
        "Returns True if self, and other are compatible Vectors"
        if not isinstance(other,GenericVector):
            return False
        self_type = get_tensor_type(self)
        return self_type == get_tensor_type(other)

    def array(self):
        " Return a numpy array representation of Vector"
        from numpy import zeros
        v = zeros(self.size())
        self.get(v)
        return v
    
    def __contains__(self,value):
        if not isinstance(value,(int,float)):
            raise TypeError, "expected scalar"
        return _contains(self,value)

    def __gt__(self,value):
        if isinstance(value,(int,float)):
            return _compare_vector_with_value(self, value, dolfin_gt)
        if isinstance(value,GenericVector):
            return _compare_vector_with_vector(self, value, dolfin_gt)
        return NotImplemented
    
    def __ge__(self,value):
        if isinstance(value,(int,float)):
            return _compare_vector_with_value(self, value, dolfin_ge)
        if isinstance(value,GenericVector):
            return _compare_vector_with_vector(self, value, dolfin_ge)
        return NotImplemented
    
    def __lt__(self,value):
        if isinstance(value,(int,float)):
            return _compare_vector_with_value(self, value, dolfin_lt)
        if isinstance(value,GenericVector):
            return _compare_vector_with_vector(self, value, dolfin_lt)
        return NotImplemented
    
    def __le__(self,value):
        if isinstance(value,(int,float)):
            return _compare_vector_with_value(self, value, dolfin_le)
        if isinstance(value,GenericVector):
            return _compare_vector_with_vector(self, value, dolfin_le)
        return NotImplemented
    
    def __eq__(self,value):
        if isinstance(value,(int,float)):
            return _compare_vector_with_value(self, value, dolfin_eq)
        if isinstance(value,GenericVector):
            return _compare_vector_with_vector(self, value, dolfin_eq)
        return NotImplemented
    
    def __neq__(self,value):
        if isinstance(value,(int,float)):
            return _compare_vector_with_value(self, value, dolfin_neq)
        if isinstance(value,GenericVector):
            return _compare_vector_with_vector(self, value, dolfin_neq)
        return NotImplemented

    def __neg__(self):
        ret = self.copy()
        ret *= -1
        return ret

    def __delitem__(self):
        raise ValueError, "cannor delete Vector elements"
    
    def __delslice__(self):
        raise ValueError, "cannor delete Vector elements"
    
    def __setslice__(self,i,j,values):
        if i == 0 and (j >= len(self) or j == -1) and isinstance(values, (float, int, GenericVector)):
            if isinstance(values, (float, int)) or len(values) == len(self):
                self.assign(values)
            else :
                raise ValueError, "dimension error"
        self.__setitem__(slice(i,j,1),values)
    
    def __getslice__(self,i,j):
        if i == 0 and (j >= len(self) or j == -1):
            return self.copy()
        return self.__getitem__(slice(i,j,1))
    
    def __getitem__(self, indices):
        from numpy import ndarray
        from types import SliceType
        if isinstance(indices, int):
            return _get_vector_single_item(self, indices)
        elif isinstance(indices, (SliceType, ndarray, list) ):
            return down_cast(_get_vector_sub_vector(self, indices))
        else:
            raise TypeError, "expected an int, slice, list or numpy array of integers"

    def __setitem__(self, indices, values):
        from numpy import ndarray
        from types import SliceType
        if isinstance(indices, int):
            if isinstance(values,(float, int)):
                return _set_vector_items_value(self, indices, values)
            else:
                raise TypeError, "provide a scalar to set single item"
        elif isinstance(indices, (SliceType, ndarray, list)):
            if isinstance(values, (float, int)):
                _set_vector_items_value(self, indices, values)
            elif isinstance(values, GenericVector):
                _set_vector_items_vector(self, indices, values)
            elif isinstance(values, ndarray):
                _set_vector_items_array_of_float(self, indices, values)
            else:
                raise TypeError, "provide a scalar, GenericVector or numpy array of float to set items in Vector"
        else:
            raise TypeError, "index must be an int, slice or a list or numpy array of integers"
        
    def __len__(self):
        return self.size()

    def __iter__(self):
        for i in xrange(self.size()):
            yield _get_vector_single_item(self, i)

    def __add__(self,other):
        """x.__add__(y) <==> x+y"""
        if self.__is_compatibable(other):
            ret = self.copy()
            ret.axpy(1.0,other)
            return ret
        return NotImplemented

    def __sub__(self,other):
        """x.__sub__(y) <==> x-y"""
        if self.__is_compatibable(other):
            ret = self.copy()
            ret.axpy(-1.0,other)
            return ret
        return NotImplemented

    def __mul__(self,other):
        """x.__mul__(y) <==> x*y"""
        if isinstance(other,(int,float)):
            ret = self.copy()
            ret._scale(other)
            return ret
        if isinstance(other,GenericVector):
            ret = self.copy()
            ret._vec_mul(other)
            return ret
        return NotImplemented

    def __div__(self,other):
        """x.__div__(y) <==> x/y"""
        if isinstance(other,(int,float)):
            ret = self.copy()
            ret._scale(1.0/other)
            return ret
        return NotImplemented

    def __radd__(self,other):
        """x.__radd__(y) <==> y+x"""
        return self.__add__(other)

    def __rsub__(self,other):
        """x.__rsub__(y) <==> y-x"""
        return self.__sub__(other)

    def __rmul__(self,other):
        """x.__rmul__(y) <==> y*x"""
        if isinstance(other,(int,float)):
            ret = self.copy()
            ret._scale(other)
            return ret
        return NotImplemented

    def __rdiv__(self,other):
        """x.__rdiv__(y) <==> y/x"""
        return NotImplemented

    def __iadd__(self,other):
        """x.__iadd__(y) <==> x+y"""
        if self.__is_compatibable(other):
            self.axpy(1.0,other)
            return self
        return NotImplemented

    def __isub__(self,other):
        """x.__isub__(y) <==> x-y"""
        if self.__is_compatibable(other):
            self.axpy(-1.0,other)
            return self
        return NotImplemented

    def __imul__(self,other):
        """x.__imul__(y) <==> x*y"""
        if isinstance(other,(float,int)):
            self._scale(other)
            return self
        if isinstance(other,GenericVector):
            self._vec_mul(other)
            return self
        return NotImplemented

    def __idiv__(self,other):
        """x.__idiv__(y) <==> x/y"""
        if isinstance(other,(float,int)):
            self._scale(1.0/other)
            return self
        return NotImplemented

  %}
}
%enddef

// Matrix la interface macro
%define LA_POST_MAT_INTERFACE(MAT_TYPE)
%extend dolfin::MAT_TYPE
{
  void _scale(double a)
  {
    (*self)*=a;
  }
<<<<<<< HEAD
  
  PyObject* _data() {
=======

  PyObject* data() {
>>>>>>> f1d7f16c
    npy_intp rowdims[1];
    rowdims[0] = self->size(0)+1;

    PyArrayObject* rows = reinterpret_cast<PyArrayObject*>(PyArray_SimpleNewFromData(1, rowdims, NPY_ULONG, (char *)(std::tr1::get<0>(self->data()))));
    if ( rows == NULL ) return NULL;
<<<<<<< HEAD
    
=======
    PyArray_INCREF(rows);

>>>>>>> f1d7f16c
    npy_intp coldims[1];
    coldims[0] = std::tr1::get<3>(self->data());

    PyArrayObject* cols = reinterpret_cast<PyArrayObject*>(PyArray_SimpleNewFromData(1, coldims, NPY_ULONG, (char *)(std::tr1::get<1>(self->data()))));
    if ( cols == NULL ) return NULL;
<<<<<<< HEAD
    
=======
    PyArray_INCREF(cols);

>>>>>>> f1d7f16c
    npy_intp valuedims[1];
    valuedims[0] = std::tr1::get<3>(self->data());

    PyArrayObject* values = reinterpret_cast<PyArrayObject*>(PyArray_SimpleNewFromData(1, valuedims, NPY_DOUBLE, (char *)(std::tr1::get<2>(self->data()))));
    if ( values == NULL ) return NULL;
<<<<<<< HEAD
    
=======
    PyArray_INCREF(values);

>>>>>>> f1d7f16c
    return PyTuple_Pack(3,rows, cols, values);
  }

  %pythoncode
  %{
    def __is_compatibable(self,other):
        "Returns True if self, and other are compatible Vectors"
        if not isinstance(other,GenericMatrix):
            return False
        self_type = get_tensor_type(self)
        return self_type == get_tensor_type(other)

    def array(self):
        " Return a numpy array representation of Matrix"
        from numpy import zeros
        A = zeros((self.size(0), self.size(1)))
        c = STLVectorUInt()
        v = STLVectorDouble()
        for i in xrange(self.size(0)):
            self.getrow(i, c, v)
            A[i,c] = v
        return A

    def data(self):
        """ Return arrays to underlying compresssed row/column storage data """
        
        if not (hasattr(self,"_rows") and hasattr(self,"_cols") and hasattr(self,"_nnz")):
            self._rows, self._cols, self._nnz = self._data() # Keep references
        return self._rows, self._cols, self._nnz
        
    def __getitem__(self,indices):
        from numpy import ndarray
        from types import SliceType
        if not (isinstance(indices,tuple) and len(indices) == 2):
            raise TypeError, "expected two indices"
        if not all(isinstance(ind,(int,SliceType,list,ndarray)) for ind in indices):
            raise TypeError, "an int, slice, list or numpy array as indices"
        
        if isinstance(indices[0],int):
            if isinstance(indices[1],int):
                return _get_matrix_single_item(self,indices[0],indices[1])
            return down_cast(_get_matrix_sub_vector(self,indices[0], indices[1], True))
        elif isinstance(indices[1],int):
            return down_cast(_get_matrix_sub_vector(self,indices[1], indices[0], False))
        else:
            same_indices = id(indices[0]) == id(indices[1])
            
            if not same_indices and ( type(indices[0]) == type(indices[1]) ):
                if isinstance(indices[0],(list,SliceType)):
                    same_indices = indices[0] == indices[1]
                else:
                    same_indices = (indices[0] == indices[1]).all()
            
            if same_indices:
                return down_cast(_get_matrix_sub_matrix(self, indices[0], None))
            else:
                return down_cast(_get_matrix_sub_matrix(self, indices[0], indices[1]))
            
    def __setitem__(self,indices, values):
        from numpy import ndarray
        from types import SliceType
        if not (isinstance(indices,tuple) and len(indices) == 2):
            raise TypeError, "expected two indices"
        if not all(isinstance(ind,(int,SliceType,list,ndarray)) for ind in indices):
            raise TypeError, "an int, slice, list or numpy array as indices"
        
        if isinstance(indices[0],int):
            if isinstance(indices[1],int):
                if not isinstance(values,(float,int)):
                    raise TypeError, "expected scalar for single value assigment"
                _set_matrix_single_item(self,indices[0],indices[1],values)
            else:
                raise NotImplementedError
                if isinstance(values,GenericVector):
                    _set_matrix_items_vector(self, indices[0], indices[1], values, True)
                elif isinstance(values,ndarray):
                    _set_matrix_items_array_of_float(self, indices[0], indices[1], values, True)
                else:
                    raise TypeError, "expected a GenericVector or numpy array of float"
        elif isinstance(indices[1],int):
            raise NotImplementedError
            if isinstance(values,GenericVector):
                _set_matrix_items_vector(self, indices[1], indices[0], values, False)
            elif isinstance(values,ndarray):
                _set_matrix_items_array_of_float(self, indices[1], indices[0], values, False)
            else:
                raise TypeError, "expected a GenericVector or numpy array of float"

        else:
            raise NotImplementedError
            same_indices = id(indices[0]) == id(indices[1])
            
            if not same_indices and ( type(indices[0]) == type(indices[1]) ):
                if isinstance(indices[0],(list,SliceType)):
                    same_indices = indices[0] == indices[1]
                else:
                    same_indices = (indices[0] == indices[1]).all()
            
            if same_indices:
                if isinstance(values,GenericMatrix):
                    _set_matrix_items_matrix(self, indices[0], None, values)
                elif isinstance(values,ndarray) and len(values.shape)==2:
                    _set_matrix_items_array_of_float(self, indices[0], None, values)
                else:
                    raise TypeError, "expected a GenericMatrix or 2D numpy array of float"
            else:
                if isinstance(values,GenericMatrix):
                    _set_matrix_items_matrix(self, indices[0], indices[1], values)
                elif isinstance(values,ndarray) and len(values.shape)==2:
                    _set_matrix_items_array_of_float(self, indices[0], indices[1], values)
                else:
                    raise TypeError, "expected a GenericMatrix or 2D numpy array of float"
            
    def __add__(self,other):
        """x.__add__(y) <==> x+y"""
        if self.__is_compatibable(other):
            ret = self.copy()
            ret.axpy(1.0,other)
            return ret
        return NotImplemented

    def __sub__(self,other):
        """x.__sub__(y) <==> x-y"""
        if self.__is_compatibable(other):
            ret = self.copy()
            ret.axpy(-1.0,other)
            return ret
        return NotImplemented

    def __mul__(self,other):
        """x.__mul__(y) <==> x*y"""
        from numpy import ndarray
        if isinstance(other,(int,float)):
            ret = self.copy()
            ret._scale(other)
            return ret
        elif isinstance(other,GenericVector):
            matrix_type = get_tensor_type(self)
            vector_type = get_tensor_type(other)
            if vector_type not in _matrix_vector_mul_map[matrix_type]:
                raise TypeError, "Provide a Vector which can be down_casted to ''"%vector_type.__name__
            if type(other) == Vector:
                ret = Vector(self.size(0))
            else:
                ret = vector_type(self.size(0))
            self.mult(other, ret)
            return ret
        elif isinstance(other,ndarray):
            if len(other.shape) !=1:
                raise ValueError, "Provide an 1D NumPy array"
            vec_size = other.shape[0]
            if vec_size != self.size(1):
                raise ValueError, "Provide a NumPy array with length %d"%self.size(1)
            vec_type = _matrix_vector_mul_map[get_tensor_type(self)][0]
            vec  = vec_type(vec_size)
            vec.set(other)
            result_vec = vec.copy()
            self.mult(vec, result_vec)
            ret = other.copy()
            result_vec.get(ret)
            return ret
        return NotImplemented

    def __div__(self,other):
        """x.__div__(y) <==> x/y"""
        if isinstance(other,(int,float)):
            ret = self.copy()
            ret._scale(1.0/other)
            return ret
        return NotImplemented

    def __radd__(self,other):
        """x.__radd__(y) <==> y+x"""
        return self.__add__(other)

    def __rsub__(self,other):
        """x.__rsub__(y) <==> y-x"""
        return self.__sub__(other)

    def __rmul__(self,other):
        """x.__rmul__(y) <==> y*x"""
        if isinstance(other,(int,float)):
            ret = self.copy()
            ret._scale(other)
            return ret
        return NotImplemented

    def __rdiv__(self,other):
        """x.__rdiv__(y) <==> y/x"""
        return NotImplemented

    def __iadd__(self,other):
        """x.__iadd__(y) <==> x+y"""
        if self.__is_compatibable(other):
            self.axpy(1.0,other)
            return self
        return NotImplemented

    def __isub__(self,other):
        """x.__isub__(y) <==> x-y"""
        if self.__is_compatibable(other):
            self.axpy(-1.0,other)
            return self
        return NotImplemented

    def __imul__(self,other):
        """x.__imul__(y) <==> x*y"""
        if isinstance(other,(float,int)):
            self._scale(other)
            return self
        return NotImplemented

    def __idiv__(self,other):
        """x.__idiv__(y) <==> x/y"""
        if isinstance(other,(float,int)):
            self._scale(1.0/other)
            return self
        return NotImplemented

  %}
}
%enddef

// Vector la interface macro
%define LA_VEC_DATA_ACCESS(VEC_TYPE)
%extend dolfin::VEC_TYPE
{
  PyObject* _data()
  {
    npy_intp valuedims[1];
    valuedims[0] = self->size();
    PyArrayObject* values = reinterpret_cast<PyArrayObject*>(PyArray_SimpleNewFromData(1, valuedims, NPY_DOUBLE, (char *)(self->data())));
    if ( values == NULL ) return NULL;
    PyArray_INCREF(values);
    return reinterpret_cast<PyObject*>(values);
  }

  %pythoncode
  %{
    def data(self):
        " Return an array to the underlaying data"
        return self._data()
  %}
}
%enddef

// Down cast macro
%define DOWN_CAST_MACRO(TENSOR_TYPE)
%inline %{
bool has_type_ ## TENSOR_TYPE(dolfin::GenericTensor & tensor)
{ return tensor.has_type<dolfin::TENSOR_TYPE>(); }

dolfin::TENSOR_TYPE & down_cast_ ## TENSOR_TYPE(dolfin::GenericTensor & tensor)
{ return tensor.down_cast<dolfin::TENSOR_TYPE>(); }
%}

%pythoncode %{
_has_type_map[TENSOR_TYPE] = has_type_ ## TENSOR_TYPE
_down_cast_map[TENSOR_TYPE] = down_cast_ ## TENSOR_TYPE
%}

%enddef

// Initialize tensor type maps
%pythoncode %{
_has_type_map = {}
_down_cast_map = {}
# A map with matrix types as keys and list of possible vector types as values
_matrix_vector_mul_map = {}
%}

// Run the interface macros
LA_POST_VEC_INTERFACE(GenericVector)
LA_POST_MAT_INTERFACE(GenericMatrix)
//LA_VEC_DATA_ACCESS(GenericVector)

LA_POST_VEC_INTERFACE(Vector)
LA_POST_MAT_INTERFACE(Matrix)
LA_VEC_DATA_ACCESS(Vector)

LA_POST_VEC_INTERFACE(uBLASVector)
// NOTE: The uBLAS macros need to be run using the whole template type
// I have tried using the typmaped one from above but with no luck.
LA_POST_MAT_INTERFACE(uBLASMatrix<dolfin::ublas_sparse_matrix>)
LA_POST_MAT_INTERFACE(uBLASMatrix<dolfin::ublas_dense_matrix>)
LA_VEC_DATA_ACCESS(uBLASVector)

// Run the downcast macro
DOWN_CAST_MACRO(uBLASVector)
DOWN_CAST_MACRO(uBLASSparseMatrix)
DOWN_CAST_MACRO(uBLASDenseMatrix)

%pythoncode %{
_matrix_vector_mul_map[uBLASSparseMatrix] = [uBLASVector]
_matrix_vector_mul_map[uBLASDenseMatrix]  = [uBLASVector]
%}

#ifdef HAS_PETSC
LA_POST_VEC_INTERFACE(PETScVector)
LA_POST_MAT_INTERFACE(PETScMatrix)

DOWN_CAST_MACRO(PETScVector)
DOWN_CAST_MACRO(PETScMatrix)

%pythoncode %{
_matrix_vector_mul_map[PETScMatrix] = [PETScVector]
%}
#endif

#ifdef HAS_TRILINOS
LA_POST_VEC_INTERFACE(EpetraVector)
LA_POST_MAT_INTERFACE(EpetraMatrix)

DOWN_CAST_MACRO(EpetraVector)
DOWN_CAST_MACRO(EpetraMatrix)

%pythoncode %{
_matrix_vector_mul_map[EpetraMatrix] = [EpetraVector]
%}

%extend dolfin::EpetraMatrix
{
  Epetra_FECrsMatrix& ref_mat() const
  {
    return *self->mat();
  }
}

%extend dolfin::EpetraVector
{
  Epetra_FEVector& ref_vec() const
  {
    return *self->vec();
  }
}
#endif

#ifdef HAS_MTL4
LA_POST_VEC_INTERFACE(MTL4Vector)
LA_POST_MAT_INTERFACE(MTL4Matrix)
LA_VEC_DATA_ACCESS(MTL4Vector)

DOWN_CAST_MACRO(MTL4Vector)
DOWN_CAST_MACRO(MTL4Matrix)

%pythoncode %{
_matrix_vector_mul_map[MTL4Matrix] = [MTL4Vector]
%}
#endif

// Dynamic wrappers for GenericTensor::down_cast and GenericTensor::has_type, using dict of tensor types to select from C++ template instantiations
%pythoncode %{
def get_tensor_type(tensor):
    "Return the concrete subclass of tensor."
    for k,v in _has_type_map.items():
        if v(tensor):
            return k
    dolfin_error("Unregistered tensor type.")

def has_type(tensor, subclass):
    "Return wether tensor is of the given subclass."
    global _has_type_map
    assert _has_type_map
    assert subclass in _has_type_map
    return bool(_has_type_map[subclass](tensor))

def down_cast(tensor, subclass=None):
    "Cast tensor to the given subclass, passing the wrong class is an error."
    global _down_cast_map
    assert _down_cast_map
    if subclass is None:
        subclass = get_tensor_type(tensor)
    assert subclass in _down_cast_map
    ret = _down_cast_map[subclass](tensor)
    
    # Store the tensor to avoid garbage collection
    ret._org_upcasted_tensor = tensor
    return ret

%}

%feature("docstring") has_linear_algebra_backend "
Returns True if a linear algebra backend is available.
";

%inline %{
bool has_linear_algebra_backend(std::string backend)
{
  if (backend == "uBLAS")
  {
    return true;
  }
  else if (backend == "PETSc")
  {
#ifdef HAS_PETSC
    return true;
#else
    return false;
#endif
  }
  else if (backend == "Epetra")
  {
#ifdef HAS_TRILINOS
    return true;
#else
    return false;
#endif
  }
  else if (backend == "MTL4")
  {
#ifdef HAS_MTL4
    return true;
#else
    return false;
#endif
  }
  else if (backend == "STL")
  {
    return true;
  }
  return false;
}
%}
<|MERGE_RESOLUTION|>--- conflicted
+++ resolved
@@ -341,46 +341,26 @@
   {
     (*self)*=a;
   }
-<<<<<<< HEAD
-  
+
   PyObject* _data() {
-=======
-
-  PyObject* data() {
->>>>>>> f1d7f16c
     npy_intp rowdims[1];
     rowdims[0] = self->size(0)+1;
 
     PyArrayObject* rows = reinterpret_cast<PyArrayObject*>(PyArray_SimpleNewFromData(1, rowdims, NPY_ULONG, (char *)(std::tr1::get<0>(self->data()))));
     if ( rows == NULL ) return NULL;
-<<<<<<< HEAD
-    
-=======
-    PyArray_INCREF(rows);
-
->>>>>>> f1d7f16c
+
     npy_intp coldims[1];
     coldims[0] = std::tr1::get<3>(self->data());
 
     PyArrayObject* cols = reinterpret_cast<PyArrayObject*>(PyArray_SimpleNewFromData(1, coldims, NPY_ULONG, (char *)(std::tr1::get<1>(self->data()))));
     if ( cols == NULL ) return NULL;
-<<<<<<< HEAD
-    
-=======
-    PyArray_INCREF(cols);
-
->>>>>>> f1d7f16c
+
     npy_intp valuedims[1];
     valuedims[0] = std::tr1::get<3>(self->data());
 
     PyArrayObject* values = reinterpret_cast<PyArrayObject*>(PyArray_SimpleNewFromData(1, valuedims, NPY_DOUBLE, (char *)(std::tr1::get<2>(self->data()))));
     if ( values == NULL ) return NULL;
-<<<<<<< HEAD
-    
-=======
-    PyArray_INCREF(values);
-
->>>>>>> f1d7f16c
+
     return PyTuple_Pack(3,rows, cols, values);
   }
 
