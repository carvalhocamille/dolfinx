// Instantiate uBLAS matrix and Factory types
%template(uBLASSparseMatrix) dolfin::uBLASMatrix<dolfin::ublas_sparse_matrix>;
%template(uBLASDenseMatrix) dolfin::uBLASMatrix<dolfin::ublas_dense_matrix>;
%template(uBLASSparseFactory) dolfin::uBLASFactory<dolfin::ublas_sparse_matrix>;
%template(uBLASDenseFactory) dolfin::uBLASFactory<dolfin::ublas_dense_matrix>;

// Define names for uBLAS matrix types
// These are needed so returned type from down_cast get correctly wrapped
%typedef dolfin::uBLASMatrix<dolfin::ublas_sparse_matrix> uBLASSparseMatrix;
%typedef dolfin::uBLASMatrix<dolfin::ublas_dense_matrix>  uBLASDenseMatrix;

#ifdef HAS_SLEPC
%extend dolfin::SLEPcEigenSolver {

PyObject* get_eigenvalue(const int emode) {
    double err, ecc;
    self->get_eigenvalue(err, ecc, emode);

    PyObject* result = PyTuple_New(2);
    PyTuple_SET_ITEM(result, 0, PyFloat_FromDouble(err));
    PyTuple_SET_ITEM(result, 1, PyFloat_FromDouble(ecc));
    Py_INCREF(result);
    return result;
}

PyObject* get_eigenpair(dolfin::PETScVector& rr, dolfin::PETScVector& cc, const int emode) {
    double err, ecc;
    self->get_eigenpair(err, ecc, rr, cc, emode);

    PyObject* result = PyTuple_New(2);
    PyTuple_SET_ITEM(result, 0, PyFloat_FromDouble(err));
    PyTuple_SET_ITEM(result, 1, PyFloat_FromDouble(ecc));
    Py_INCREF(result);
    return result;
}

}
#endif

%extend dolfin::BlockVector {
    Vector& getitem(int i)
    {
      return self->get(i);
    }
    void setitem(int i, Vector& v)
    {
      self->set(i,v);
    }
}

%extend dolfin::BlockVector {
  %pythoncode %{

    def __add__(self, v):
      a = self.copy()
      a += v
      return a

    def __sub__(self, v):
      a = self.copy()
      a -= v
      return a

    def __mul__(self, v):
      a = self.copy()
      a *= v
      return a

    def __rmul__(self, v):
      return self.__mul__(v)
  %}
}



%extend dolfin::BlockMatrix {
%pythoncode
%{
    def __mul__(self, other):
      v = BlockVector(self.size(0))
      self.mult(other, v)
      return v
%}
}

%pythoncode
%{
  def BlockMatrix_get(self,t):
    i,j = t
    return self.get(i,j)

  def BlockMatrix_set(self,t,m):
    i,j = t
    return self.set(i,j,m)

  BlockMatrix.__getitem__ = BlockMatrix_get
  BlockMatrix.__setitem__ = BlockMatrix_set
%}

<<<<<<< HEAD
%define GET_VEC_ITEM_MACRO(VEC_TYPE,RETURN_VEC_TYPE)
%extend dolfin::VEC_TYPE
{
  // Get item for single index
  double __getitem__(int index) {
    if (index >= static_cast<int>(self->size()) or
	index < -static_cast<int>(self->size()))
      throw std::runtime_error("index out of range");
    if (index < 0)
      index += self->size();
    return self->getitem(index);
  }

  // Get item for single index
  RETURN_VEC_TYPE* __getitem__(PyObject* op) {
    //Check first for None
    if (op == Py_None)
      throw std::runtime_error("provide a sequence or slice");

    // If it is a slice
    if (PySlice_Check(op)){
      Py_ssize_t length(self->size());
      Py_ssize_t start, stop, step, slice_length;
      if (PySlice_GetIndicesEx((PySliceObject*)op, length, &start, &stop, &step, &slice_length)<0)
	throw std::runtime_error("invalid slice");

      // Create the Vector
      RETURN_VEC_TYPE * return_vec = new RETURN_VEC_TYPE(static_cast<dolfin::uint>(slice_length));
      dolfin::uint j = static_cast<dolfin::uint>(start);
      for (dolfin::uint i=0; i<static_cast<dolfin::uint>(slice_length); i++){
	return_vec->setitem(i,self->getitem(j));
	j += step;
      }
      return return_vec;
    }

    // If it is a sequence
    if (!PyList_Check(op))
      throw std::runtime_error("index must be either an int, a slice or a list");

    // An initial check of the length of sequence
    int seq_length = PySequence_Length(op);
    int size_of_me = self->size();
    if ( seq_length > size_of_me )
      throw std::runtime_error("the length of the sequence must be smaller than the Vector");

    // Create the Vector
    RETURN_VEC_TYPE * return_vec = new RETURN_VEC_TYPE(seq_length);
    PyObject *op1=NULL;
    long index;
    for (dolfin::uint i = 0; i < static_cast<dolfin::uint>(seq_length); i++){
      if (!(op1=PySequence_GetItem(op, i))) {
	delete return_vec;
	throw std::runtime_error("invalid index");
      }

      // Check for int
      if (!PyInt_Check(op1)){
	delete return_vec;
	throw std::runtime_error("invalid index, must be int");
      }

      // Convert to long and check sign of index and
      // decrease refernce on python index
      index = PyInt_AsLong(op1);
      if (index >= static_cast<int>(self->size()) or
	  index < -static_cast<int>(self->size()))
	throw std::runtime_error("index out of range");
      if (index < 0)
	index += self->size();
      Py_DECREF(op1);

      // Assign the vector element
      return_vec->setitem(i,self->getitem(static_cast<dolfin::uint>(index)));
    }
    return return_vec;
  }

  void __setitem__(PyObject* op, const dolfin::GenericVector &values) {
    //Check first for None
    if (op == Py_None){
      throw std::runtime_error("provide a sequence or slice as index");
    }

    // Check for int
    if (PyInt_Check(op))
      throw std::runtime_error("cannot broadcast vector to a single index");

    // If it is a slice
    if (PySlice_Check(op)){
      Py_ssize_t length(self->size());
      Py_ssize_t start, stop, step, slice_length;
      if (PySlice_GetIndicesEx((PySliceObject*)op, length, &start, &stop, &step, &slice_length)<0)
	throw std::runtime_error("invalid slice");
      if (static_cast<dolfin::uint>(slice_length) != values.size())
	throw std::runtime_error("non matching dimensions on input");
      dolfin::uint j = static_cast<dolfin::uint>(start);
      for (dolfin::uint i=0; i<static_cast<dolfin::uint>(slice_length); i++){
	self->setitem(j,values.getitem(i));
	j += step;
      }
    }

    // If it is a List
    else if (PyList_Check(op)) {
      // An initial check of the length of sequence
      dolfin::uint seq_length = static_cast<dolfin::uint>(PySequence_Length(op));
      if ( seq_length != values.size() )
	throw std::runtime_error("non matching dimensions on input");
      if ( seq_length > self->size())
	throw std::runtime_error("too large index");

      PyObject *op1=NULL;
      long index;
      for (dolfin::uint i = 0; i < seq_length; i++){
	if (!(op1=PySequence_GetItem(op, i)))
	  throw std::runtime_error("invalid index");

      	// Check for int
	if (!PyInt_Check(op1))
	  throw std::runtime_error("invalid index, must be int");

	// Convert to long and check sign of index and
	// decrease refernce on python index
	index = PyInt_AsLong(op1);
	if (index >= static_cast<int>(self->size()) or
	    index < -static_cast<int>(self->size()))
	  throw std::runtime_error("index out of range");
	if (index < 0)
	  index += self->size();
	Py_DECREF(op1);

	// Assign the vector element
	self->setitem(index,values.getitem(static_cast<dolfin::uint>(i)));
      }
    }
    else
      throw std::runtime_error("index must be either an int, a slice or a list");
  }

  void __setitem__(PyObject* op, double value) {
    //Check first for None
    if (op == Py_None){
      throw std::runtime_error("provide a sequence, int or slice as index");
    }

    // If the index is a single int
    if (PyInt_Check(op)){
      long index = PyInt_AsLong(op);
      if (index >= static_cast<int>(self->size()) or
	  index < -static_cast<int>(self->size()))
	throw std::runtime_error("index out of range");
      if (index < 0)
	index += self->size();
      self->setitem(index, value);
    }

    // If it is a slice
    else if (PySlice_Check(op)){
      Py_ssize_t length(self->size());
      Py_ssize_t start, stop, step, slice_length;
      if (PySlice_GetIndicesEx((PySliceObject*)op, length, &start, &stop, &step, &slice_length)<0)
	throw std::runtime_error("invalid slice");
      dolfin::uint j = static_cast<dolfin::uint>(start);
      for (dolfin::uint i=0; i<static_cast<dolfin::uint>(slice_length); i++){
	self->setitem(j,value);
	j += step;
      }
    }

    // If it is a List
    else if (PyList_Check(op)) {

      // An initial check of the length of sequence
      dolfin::uint seq_length = static_cast<dolfin::uint>(PySequence_Length(op));
      if ( seq_length > self->size())
	throw std::runtime_error("too large index");

      PyObject *op1=NULL;
      long index;
      for (dolfin::uint i = 0; i < seq_length; i++){
	if (!(op1=PySequence_GetItem(op, i)))
	  throw std::runtime_error("invalid index");

      	// Check for int
	if (!PyInt_Check(op1))
	  throw std::runtime_error("invalid index, must be int");

	// Convert to long and check sign of index and
	// decrease refernce on python index
	index = PyInt_AsLong(op1);
	if (index >= static_cast<int>(self->size()) or
	    index < -static_cast<int>(self->size()))
	  throw std::runtime_error("index out of range");
	if (index < 0)
	  index += self->size();
	Py_DECREF(op1);

	// Assign the vector element
	self->setitem(index,value);
      }
    }
    else
      throw std::runtime_error("index must be either an int, a slice or a list");
  }
}
%enddef
=======
%{
#include "Indices.h"
#include "dolfin_la_get_set_items.h"
%}

%include "dolfin_la_get_set_items.h"
>>>>>>> be582355

// Vector la interface macro
%define LA_POST_VEC_INTERFACE(VEC_TYPE)
%extend dolfin::VEC_TYPE
{
  void _scale(double a)
  {
    (*self)*=a;
  }
<<<<<<< HEAD
=======
  
  void _vec_mul(const GenericVector& other)
  {
    (*self)*=other;
  }
>>>>>>> be582355

  %pythoncode
  %{
    def __is_compatibable(self,other):
        "Returns True if self, and other are compatible Vectors"
        if not isinstance(other,GenericVector):
            return False
        self_type = get_tensor_type(self)
        return self_type == get_tensor_type(other)

    def array(self):
        " Return a numpy array representation of Vector"
        from numpy import zeros
        v = zeros(self.size())
        self.get(v)
        return v

    def __getitem__(self, indices):
        from numpy import ndarray
        from types import SliceType
        if isinstance(indices, int):
            return _get_vector_single_item(self, indices)
        elif isinstance(indices, (SliceType, ndarray, list) ):
            return down_cast(_get_vector_sub_vector(self, indices))
        else:
            raise TypeError, "expected an int, slice, list or numpy array of integers"

    def __setitem__(self, indices, values):
        from numpy import ndarray
        from types import SliceType
        if isinstance(indices, int):
            if isinstance(values,(float, int)):
                return _set_vector_items_value(self, indices, values)
            else:
                raise TypeError, "provide a scalar to set single item"
        elif isinstance(indices, (SliceType, ndarray, list)):
            if isinstance(values, (float, int)):
                _set_vector_items_value(self, indices, values)
            elif isinstance(values, GenericVector):
                _set_vector_items_vector(self, indices, values)
            elif isinstance(values, ndarray):
                _set_vector_items_array_of_float(self, indices, values)
            else:
                raise TypeError, "provide a scalar, GenericVector or numpy array of float to set items in Vector"
        else:
            raise TypeError, "index must be an int, slice or a list or numpy array of integers"
        
    def __len__(self):
        return self.size()

    def __iter__(self):
        for i in xrange(self.size()):
            yield _get_vector_single_item(self, i)

    def __add__(self,other):
        """x.__add__(y) <==> x+y"""
        if self.__is_compatibable(other):
            ret = self.copy()
            ret.axpy(1.0,other)
            return ret
        return NotImplemented

    def __sub__(self,other):
        """x.__sub__(y) <==> x-y"""
        if self.__is_compatibable(other):
            ret = self.copy()
            ret.axpy(-1.0,other)
            return ret
        return NotImplemented

    def __mul__(self,other):
        """x.__mul__(y) <==> x*y"""
        if isinstance(other,(int,float)):
            ret = self.copy()
            ret._scale(other)
            return ret
        if isinstance(other,GenericVector):
            ret = self.copy()
            ret._vec_mul(other)
            return ret
        return NotImplemented

    def __div__(self,other):
        """x.__div__(y) <==> x/y"""
        if isinstance(other,(int,float)):
            ret = self.copy()
            ret._scale(1.0/other)
            return ret
        return NotImplemented

    def __radd__(self,other):
        """x.__radd__(y) <==> y+x"""
        return self.__add__(other)

    def __rsub__(self,other):
        """x.__rsub__(y) <==> y-x"""
        return self.__sub__(other)

    def __rmul__(self,other):
        """x.__rmul__(y) <==> y*x"""
        if isinstance(other,(int,float)):
            ret = self.copy()
            ret._scale(other)
            return ret
        return NotImplemented

    def __rdiv__(self,other):
        """x.__rdiv__(y) <==> y/x"""
        return NotImplemented

    def __iadd__(self,other):
        """x.__iadd__(y) <==> x+y"""
        if self.__is_compatibable(other):
            self.axpy(1.0,other)
            return self
        return NotImplemented

    def __isub__(self,other):
        """x.__isub__(y) <==> x-y"""
        if self.__is_compatibable(other):
            self.axpy(-1.0,other)
            return self
        return NotImplemented

    def __imul__(self,other):
        """x.__imul__(y) <==> x*y"""
        if isinstance(other,(float,int)):
            self._scale(other)
            return self
        if isinstance(other,GenericVector):
            self._vec_mul(other)
            return self
        return NotImplemented

    def __idiv__(self,other):
        """x.__idiv__(y) <==> x/y"""
        if isinstance(other,(float,int)):
            self._scale(1.0/other)
            return self
        return NotImplemented

  %}
}
%enddef

// Matrix la interface macro
%define LA_POST_MAT_INTERFACE(MAT_TYPE)
%extend dolfin::MAT_TYPE
{
  void _scale(double a)
  {
    (*self)*=a;
  }

  PyObject* data() {
    npy_intp rowdims[1];
    rowdims[0] = self->size(0)+1;

    PyArrayObject* rows = reinterpret_cast<PyArrayObject*>(PyArray_SimpleNewFromData(1, rowdims, NPY_ULONG, (char *)(std::tr1::get<0>(self->data()))));
    if ( rows == NULL ) return NULL;
    PyArray_INCREF(rows);

    npy_intp coldims[1];
    coldims[0] = std::tr1::get<3>(self->data());

    PyArrayObject* cols = reinterpret_cast<PyArrayObject*>(PyArray_SimpleNewFromData(1, coldims, NPY_ULONG, (char *)(std::tr1::get<1>(self->data()))));
    if ( cols == NULL ) return NULL;
    PyArray_INCREF(cols);

    npy_intp valuedims[1];
    valuedims[0] = std::tr1::get<3>(self->data());

    PyArrayObject* values = reinterpret_cast<PyArrayObject*>(PyArray_SimpleNewFromData(1, valuedims, NPY_DOUBLE, (char *)(std::tr1::get<2>(self->data()))));
    if ( values == NULL ) return NULL;
    PyArray_INCREF(values);

    return PyTuple_Pack(3,rows, cols, values);
  }

  %pythoncode
  %{
    def __is_compatibable(self,other):
        "Returns True if self, and other are compatible Vectors"
        if not isinstance(other,GenericMatrix):
            return False
        self_type = get_tensor_type(self)
        return self_type == get_tensor_type(other)

    def array(self):
        " Return a numpy array representation of Matrix"
        from numpy import zeros
        A = zeros((self.size(0), self.size(1)))
        c = STLVectorUInt()
        v = STLVectorDouble()
        for i in xrange(self.size(0)):
            self.getrow(i, c, v)
            A[i,c] = v
        return A

    def __getitem__(self,indices):
        from numpy import ndarray
        from types import SliceType
        if not (isinstance(indices,tuple) and len(indices) == 2):
            raise TypeError, "expected two indices"
        if not all(isinstance(ind,(int,SliceType,list,ndarray)) for ind in indices):
            raise TypeError, "an int, slice, list or numpy array as indices"
        
        if isinstance(indices[0],int):
            if isinstance(indices[1],int):
                return _get_matrix_single_item(self,indices[0],indices[1])
            return down_cast(_get_matrix_sub_vector(self,indices[0], indices[1], True))
        elif isinstance(indices[1],int):
            return down_cast(_get_matrix_sub_vector(self,indices[1], indices[0], False))
        else:
            same_indices = id(indices[0]) == id(indices[1])
            
            if not same_indices and ( type(indices[0]) == type(indices[1]) ):
                if isinstance(indices[0],(list,SliceType)):
                    same_indices = indices[0] == indices[1]
                else:
                    same_indices = (indices[0] == indices[1]).all()
            
            if same_indices:
                return down_cast(_get_matrix_sub_matrix(self, indices[0], None))
            else:
                return down_cast(_get_matrix_sub_matrix(self, indices[0], indices[1]))
            
    def __setitem__(self,indices, values):
        from numpy import ndarray
        from types import SliceType
        if not (isinstance(indices,tuple) and len(indices) == 2):
            raise TypeError, "expected two indices"
        if not all(isinstance(ind,(int,SliceType,list,ndarray)) for ind in indices):
            raise TypeError, "an int, slice, list or numpy array as indices"
        
        if isinstance(indices[0],int):
            if isinstance(indices[1],int):
                if not isinstance(values,(float,int)):
                    raise TypeError, "expected scalar for single value assigment"
                _set_matrix_single_item(self,indices[0],indices[1],values)
            else:
                raise NotImplementedError
                if isinstance(values,GenericVector):
                    _set_matrix_items_vector(self, indices[0], indices[1], values, True)
                elif isinstance(values,ndarray):
                    _set_matrix_items_array_of_float(self, indices[0], indices[1], values, True)
                else:
                    raise TypeError, "expected a GenericVector or numpy array of float"
        elif isinstance(indices[1],int):
            raise NotImplementedError
            if isinstance(values,GenericVector):
                _set_matrix_items_vector(self, indices[1], indices[0], values, False)
            elif isinstance(values,ndarray):
                _set_matrix_items_array_of_float(self, indices[1], indices[0], values, False)
            else:
                raise TypeError, "expected a GenericVector or numpy array of float"

        else:
            raise NotImplementedError
            same_indices = id(indices[0]) == id(indices[1])
            
            if not same_indices and ( type(indices[0]) == type(indices[1]) ):
                if isinstance(indices[0],(list,SliceType)):
                    same_indices = indices[0] == indices[1]
                else:
                    same_indices = (indices[0] == indices[1]).all()
            
            if same_indices:
                if isinstance(values,GenericMatrix):
                    _set_matrix_items_matrix(self, indices[0], None, values)
                elif isinstance(values,ndarray) and len(values.shape)==2:
                    _set_matrix_items_array_of_float(self, indices[0], None, values)
                else:
                    raise TypeError, "expected a GenericMatrix or 2D numpy array of float"
            else:
                if isinstance(values,GenericMatrix):
                    _set_matrix_items_matrix(self, indices[0], indices[1], values)
                elif isinstance(values,ndarray) and len(values.shape)==2:
                    _set_matrix_items_array_of_float(self, indices[0], indices[1], values)
                else:
                    raise TypeError, "expected a GenericMatrix or 2D numpy array of float"
            
    def __add__(self,other):
        """x.__add__(y) <==> x+y"""
        if self.__is_compatibable(other):
            ret = self.copy()
            ret.axpy(1.0,other)
            return ret
        return NotImplemented

    def __sub__(self,other):
        """x.__sub__(y) <==> x-y"""
        if self.__is_compatibable(other):
            ret = self.copy()
            ret.axpy(-1.0,other)
            return ret
        return NotImplemented

    def __mul__(self,other):
        """x.__mul__(y) <==> x*y"""
        from numpy import ndarray
        if isinstance(other,(int,float)):
            ret = self.copy()
            ret._scale(other)
            return ret
        elif isinstance(other,GenericVector):
            matrix_type = get_tensor_type(self)
            vector_type = get_tensor_type(other)
            if vector_type not in _matrix_vector_mul_map[matrix_type]:
                raise TypeError, "Provide a Vector which can be down_casted to ''"%vector_type.__name__
            if type(other) == Vector:
                ret = Vector(self.size(0))
            else:
                ret = vector_type(self.size(0))
            self.mult(other, ret)
            return ret
        elif isinstance(other,ndarray):
            if len(other.shape) !=1:
                raise ValueError, "Provide an 1D NumPy array"
            vec_size = other.shape[0]
            if vec_size != self.size(1):
                raise ValueError, "Provide a NumPy array with length %d"%self.size(1)
            vec_type = _matrix_vector_mul_map[get_tensor_type(self)][0]
            vec  = vec_type(vec_size)
            vec.set(other)
            result_vec = vec.copy()
            self.mult(vec, result_vec)
            ret = other.copy()
            result_vec.get(ret)
            return ret
        return NotImplemented

    def __div__(self,other):
        """x.__div__(y) <==> x/y"""
        if isinstance(other,(int,float)):
            ret = self.copy()
            ret._scale(1.0/other)
            return ret
        return NotImplemented

    def __radd__(self,other):
        """x.__radd__(y) <==> y+x"""
        return self.__add__(other)

    def __rsub__(self,other):
        """x.__rsub__(y) <==> y-x"""
        return self.__sub__(other)

    def __rmul__(self,other):
        """x.__rmul__(y) <==> y*x"""
        if isinstance(other,(int,float)):
            ret = self.copy()
            ret._scale(other)
            return ret
        return NotImplemented

    def __rdiv__(self,other):
        """x.__rdiv__(y) <==> y/x"""
        return NotImplemented

    def __iadd__(self,other):
        """x.__iadd__(y) <==> x+y"""
        if self.__is_compatibable(other):
            self.axpy(1.0,other)
            return self
        return NotImplemented

    def __isub__(self,other):
        """x.__isub__(y) <==> x-y"""
        if self.__is_compatibable(other):
            self.axpy(-1.0,other)
            return self
        return NotImplemented

    def __imul__(self,other):
        """x.__imul__(y) <==> x*y"""
        if isinstance(other,(float,int)):
            self._scale(other)
            return self
        return NotImplemented

    def __idiv__(self,other):
        """x.__idiv__(y) <==> x/y"""
        if isinstance(other,(float,int)):
            self._scale(1.0/other)
            return self
        return NotImplemented

  %}
}
%enddef


// Vector la interface macro
%define LA_VEC_DATA_ACCESS(VEC_TYPE)
%extend dolfin::VEC_TYPE
{
  PyObject* _data()
  {
    npy_intp valuedims[1];
    valuedims[0] = self->size();
    PyArrayObject* values = reinterpret_cast<PyArrayObject*>(PyArray_SimpleNewFromData(1, valuedims, NPY_DOUBLE, (char *)(self->data())));
    if ( values == NULL ) return NULL;
    PyArray_INCREF(values);
    return reinterpret_cast<PyObject*>(values);
  }

  %pythoncode
  %{
    def data(self):
        " Return an array to the underlaying data"
        return self._data()
  %}
}
%enddef

// Down cast macro
%define DOWN_CAST_MACRO(TENSOR_TYPE)
%inline %{
bool has_type_ ## TENSOR_TYPE(dolfin::GenericTensor & tensor)
{ return tensor.has_type<dolfin::TENSOR_TYPE>(); }

dolfin::TENSOR_TYPE & down_cast_ ## TENSOR_TYPE(dolfin::GenericTensor & tensor)
{ return tensor.down_cast<dolfin::TENSOR_TYPE>(); }
%}

%pythoncode %{
_has_type_map[TENSOR_TYPE] = has_type_ ## TENSOR_TYPE
_down_cast_map[TENSOR_TYPE] = down_cast_ ## TENSOR_TYPE
%}

%enddef

// Initialize tensor type maps
%pythoncode %{
_has_type_map = {}
_down_cast_map = {}
# A map with matrix types as keys and list of possible vector types as values
_matrix_vector_mul_map = {}
%}

// Run the interface macros
LA_POST_VEC_INTERFACE(GenericVector)
LA_POST_MAT_INTERFACE(GenericMatrix)
//LA_VEC_DATA_ACCESS(GenericVector)

LA_POST_VEC_INTERFACE(Vector)
LA_POST_MAT_INTERFACE(Matrix)
LA_VEC_DATA_ACCESS(Vector)

LA_POST_VEC_INTERFACE(uBLASVector)
// NOTE: The uBLAS macros need to be run using the whole template type
// I have tried using the typmaped one from above but with no luck.
LA_POST_MAT_INTERFACE(uBLASMatrix<dolfin::ublas_sparse_matrix>)
LA_POST_MAT_INTERFACE(uBLASMatrix<dolfin::ublas_dense_matrix>)
LA_VEC_DATA_ACCESS(uBLASVector)

// Run the downcast macro
DOWN_CAST_MACRO(uBLASVector)
DOWN_CAST_MACRO(uBLASSparseMatrix)
DOWN_CAST_MACRO(uBLASDenseMatrix)

%pythoncode %{
_matrix_vector_mul_map[uBLASSparseMatrix] = [uBLASVector]
_matrix_vector_mul_map[uBLASDenseMatrix]  = [uBLASVector]
%}

#ifdef HAS_PETSC
LA_POST_VEC_INTERFACE(PETScVector)
LA_POST_MAT_INTERFACE(PETScMatrix)

DOWN_CAST_MACRO(PETScVector)
DOWN_CAST_MACRO(PETScMatrix)

%pythoncode %{
_matrix_vector_mul_map[PETScMatrix] = [PETScVector]
%}
#endif

#ifdef HAS_TRILINOS
LA_POST_VEC_INTERFACE(EpetraVector)
LA_POST_MAT_INTERFACE(EpetraMatrix)

DOWN_CAST_MACRO(EpetraVector)
DOWN_CAST_MACRO(EpetraMatrix)

%pythoncode %{
_matrix_vector_mul_map[EpetraMatrix] = [EpetraVector]
%}

%extend dolfin::EpetraMatrix
{
  Epetra_FECrsMatrix& ref_mat() const
  {
    return *self->mat();
  }
}

%extend dolfin::EpetraVector
{
  Epetra_FEVector& ref_vec() const
  {
    return *self->vec();
  }
}
#endif

#ifdef HAS_MTL4
LA_POST_VEC_INTERFACE(MTL4Vector)
LA_POST_MAT_INTERFACE(MTL4Matrix)
LA_VEC_DATA_ACCESS(MTL4Vector)

DOWN_CAST_MACRO(MTL4Vector)
DOWN_CAST_MACRO(MTL4Matrix)

%pythoncode %{
_matrix_vector_mul_map[MTL4Matrix] = [MTL4Vector]
%}
#endif

// Dynamic wrappers for GenericTensor::down_cast and GenericTensor::has_type, using dict of tensor types to select from C++ template instantiations
%pythoncode %{
def get_tensor_type(tensor):
    "Return the concrete subclass of tensor."
    for k,v in _has_type_map.items():
        if v(tensor):
            return k
    dolfin_error("Unregistered tensor type.")

def has_type(tensor, subclass):
    "Return wether tensor is of the given subclass."
    global _has_type_map
    assert _has_type_map
    assert subclass in _has_type_map
    return bool(_has_type_map[subclass](tensor))

def down_cast(tensor, subclass=None):
    "Cast tensor to the given subclass, passing the wrong class is an error."
    global _down_cast_map
    assert _down_cast_map
    if subclass is None:
        subclass = get_tensor_type(tensor)
    assert subclass in _down_cast_map
    ret = _down_cast_map[subclass](tensor)
    
    # Store the tensor to avoid garbage collection
    ret._org_upcasted_tensor = tensor
    return ret

%}

%feature("docstring") has_linear_algebra_backend "
Returns True if a linear algebra backend is available.
";

%inline %{
bool has_linear_algebra_backend(std::string backend)
{
  if (backend == "uBLAS")
  {
    return true;
  }
  else if (backend == "PETSc")
  {
#ifdef HAS_PETSC
    return true;
#else
    return false;
#endif
  }
  else if (backend == "Epetra")
  {
#ifdef HAS_TRILINOS
    return true;
#else
    return false;
#endif
  }
  else if (backend == "MTL4")
  {
#ifdef HAS_MTL4
    return true;
#else
    return false;
#endif
  }
  else if (backend == "STL")
  {
    return true;
  }
  return false;
}
%}
<|MERGE_RESOLUTION|>--- conflicted
+++ resolved
@@ -97,222 +97,12 @@
   BlockMatrix.__setitem__ = BlockMatrix_set
 %}
 
-<<<<<<< HEAD
-%define GET_VEC_ITEM_MACRO(VEC_TYPE,RETURN_VEC_TYPE)
-%extend dolfin::VEC_TYPE
-{
-  // Get item for single index
-  double __getitem__(int index) {
-    if (index >= static_cast<int>(self->size()) or
-	index < -static_cast<int>(self->size()))
-      throw std::runtime_error("index out of range");
-    if (index < 0)
-      index += self->size();
-    return self->getitem(index);
-  }
-
-  // Get item for single index
-  RETURN_VEC_TYPE* __getitem__(PyObject* op) {
-    //Check first for None
-    if (op == Py_None)
-      throw std::runtime_error("provide a sequence or slice");
-
-    // If it is a slice
-    if (PySlice_Check(op)){
-      Py_ssize_t length(self->size());
-      Py_ssize_t start, stop, step, slice_length;
-      if (PySlice_GetIndicesEx((PySliceObject*)op, length, &start, &stop, &step, &slice_length)<0)
-	throw std::runtime_error("invalid slice");
-
-      // Create the Vector
-      RETURN_VEC_TYPE * return_vec = new RETURN_VEC_TYPE(static_cast<dolfin::uint>(slice_length));
-      dolfin::uint j = static_cast<dolfin::uint>(start);
-      for (dolfin::uint i=0; i<static_cast<dolfin::uint>(slice_length); i++){
-	return_vec->setitem(i,self->getitem(j));
-	j += step;
-      }
-      return return_vec;
-    }
-
-    // If it is a sequence
-    if (!PyList_Check(op))
-      throw std::runtime_error("index must be either an int, a slice or a list");
-
-    // An initial check of the length of sequence
-    int seq_length = PySequence_Length(op);
-    int size_of_me = self->size();
-    if ( seq_length > size_of_me )
-      throw std::runtime_error("the length of the sequence must be smaller than the Vector");
-
-    // Create the Vector
-    RETURN_VEC_TYPE * return_vec = new RETURN_VEC_TYPE(seq_length);
-    PyObject *op1=NULL;
-    long index;
-    for (dolfin::uint i = 0; i < static_cast<dolfin::uint>(seq_length); i++){
-      if (!(op1=PySequence_GetItem(op, i))) {
-	delete return_vec;
-	throw std::runtime_error("invalid index");
-      }
-
-      // Check for int
-      if (!PyInt_Check(op1)){
-	delete return_vec;
-	throw std::runtime_error("invalid index, must be int");
-      }
-
-      // Convert to long and check sign of index and
-      // decrease refernce on python index
-      index = PyInt_AsLong(op1);
-      if (index >= static_cast<int>(self->size()) or
-	  index < -static_cast<int>(self->size()))
-	throw std::runtime_error("index out of range");
-      if (index < 0)
-	index += self->size();
-      Py_DECREF(op1);
-
-      // Assign the vector element
-      return_vec->setitem(i,self->getitem(static_cast<dolfin::uint>(index)));
-    }
-    return return_vec;
-  }
-
-  void __setitem__(PyObject* op, const dolfin::GenericVector &values) {
-    //Check first for None
-    if (op == Py_None){
-      throw std::runtime_error("provide a sequence or slice as index");
-    }
-
-    // Check for int
-    if (PyInt_Check(op))
-      throw std::runtime_error("cannot broadcast vector to a single index");
-
-    // If it is a slice
-    if (PySlice_Check(op)){
-      Py_ssize_t length(self->size());
-      Py_ssize_t start, stop, step, slice_length;
-      if (PySlice_GetIndicesEx((PySliceObject*)op, length, &start, &stop, &step, &slice_length)<0)
-	throw std::runtime_error("invalid slice");
-      if (static_cast<dolfin::uint>(slice_length) != values.size())
-	throw std::runtime_error("non matching dimensions on input");
-      dolfin::uint j = static_cast<dolfin::uint>(start);
-      for (dolfin::uint i=0; i<static_cast<dolfin::uint>(slice_length); i++){
-	self->setitem(j,values.getitem(i));
-	j += step;
-      }
-    }
-
-    // If it is a List
-    else if (PyList_Check(op)) {
-      // An initial check of the length of sequence
-      dolfin::uint seq_length = static_cast<dolfin::uint>(PySequence_Length(op));
-      if ( seq_length != values.size() )
-	throw std::runtime_error("non matching dimensions on input");
-      if ( seq_length > self->size())
-	throw std::runtime_error("too large index");
-
-      PyObject *op1=NULL;
-      long index;
-      for (dolfin::uint i = 0; i < seq_length; i++){
-	if (!(op1=PySequence_GetItem(op, i)))
-	  throw std::runtime_error("invalid index");
-
-      	// Check for int
-	if (!PyInt_Check(op1))
-	  throw std::runtime_error("invalid index, must be int");
-
-	// Convert to long and check sign of index and
-	// decrease refernce on python index
-	index = PyInt_AsLong(op1);
-	if (index >= static_cast<int>(self->size()) or
-	    index < -static_cast<int>(self->size()))
-	  throw std::runtime_error("index out of range");
-	if (index < 0)
-	  index += self->size();
-	Py_DECREF(op1);
-
-	// Assign the vector element
-	self->setitem(index,values.getitem(static_cast<dolfin::uint>(i)));
-      }
-    }
-    else
-      throw std::runtime_error("index must be either an int, a slice or a list");
-  }
-
-  void __setitem__(PyObject* op, double value) {
-    //Check first for None
-    if (op == Py_None){
-      throw std::runtime_error("provide a sequence, int or slice as index");
-    }
-
-    // If the index is a single int
-    if (PyInt_Check(op)){
-      long index = PyInt_AsLong(op);
-      if (index >= static_cast<int>(self->size()) or
-	  index < -static_cast<int>(self->size()))
-	throw std::runtime_error("index out of range");
-      if (index < 0)
-	index += self->size();
-      self->setitem(index, value);
-    }
-
-    // If it is a slice
-    else if (PySlice_Check(op)){
-      Py_ssize_t length(self->size());
-      Py_ssize_t start, stop, step, slice_length;
-      if (PySlice_GetIndicesEx((PySliceObject*)op, length, &start, &stop, &step, &slice_length)<0)
-	throw std::runtime_error("invalid slice");
-      dolfin::uint j = static_cast<dolfin::uint>(start);
-      for (dolfin::uint i=0; i<static_cast<dolfin::uint>(slice_length); i++){
-	self->setitem(j,value);
-	j += step;
-      }
-    }
-
-    // If it is a List
-    else if (PyList_Check(op)) {
-
-      // An initial check of the length of sequence
-      dolfin::uint seq_length = static_cast<dolfin::uint>(PySequence_Length(op));
-      if ( seq_length > self->size())
-	throw std::runtime_error("too large index");
-
-      PyObject *op1=NULL;
-      long index;
-      for (dolfin::uint i = 0; i < seq_length; i++){
-	if (!(op1=PySequence_GetItem(op, i)))
-	  throw std::runtime_error("invalid index");
-
-      	// Check for int
-	if (!PyInt_Check(op1))
-	  throw std::runtime_error("invalid index, must be int");
-
-	// Convert to long and check sign of index and
-	// decrease refernce on python index
-	index = PyInt_AsLong(op1);
-	if (index >= static_cast<int>(self->size()) or
-	    index < -static_cast<int>(self->size()))
-	  throw std::runtime_error("index out of range");
-	if (index < 0)
-	  index += self->size();
-	Py_DECREF(op1);
-
-	// Assign the vector element
-	self->setitem(index,value);
-      }
-    }
-    else
-      throw std::runtime_error("index must be either an int, a slice or a list");
-  }
-}
-%enddef
-=======
 %{
 #include "Indices.h"
 #include "dolfin_la_get_set_items.h"
 %}
 
 %include "dolfin_la_get_set_items.h"
->>>>>>> be582355
 
 // Vector la interface macro
 %define LA_POST_VEC_INTERFACE(VEC_TYPE)
@@ -322,14 +112,11 @@
   {
     (*self)*=a;
   }
-<<<<<<< HEAD
-=======
-  
+
   void _vec_mul(const GenericVector& other)
   {
     (*self)*=other;
   }
->>>>>>> be582355
 
   %pythoncode
   %{
