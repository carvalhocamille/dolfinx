// Copyright (C) 2012-2015 Chris N. Richardson and Garth N. Wells
//
// This file is part of DOLFIN.
//
// DOLFIN is free software: you can redistribute it and/or modify
// it under the terms of the GNU Lesser General Public License as published by
// the Free Software Foundation, either version 3 of the License, or
// (at your option) any later version.
//
// DOLFIN is distributed in the hope that it will be useful,
// but WITHOUT ANY WARRANTY; without even the implied warranty of
// MERCHANTABILITY or FITNESS FOR A PARTICULAR PURPOSE. See the
// GNU Lesser General Public License for more details.
//
// You should have received a copy of the GNU Lesser General Public License
// along with DOLFIN. If not, see <http://www.gnu.org/licenses/>.
//
// Modified by Garth N. Wells, 2012

#include <iomanip>
#include <ostream>
#include <sstream>
#include <string>
#include <vector>
#include <boost/algorithm/string.hpp>
#include <boost/filesystem.hpp>
#include <boost/format.hpp>

#include <dolfin/common/MPI.h>
#include <dolfin/common/defines.h>
#include <dolfin/function/Function.h>
#include <dolfin/function/FunctionSpace.h>
#include <dolfin/fem/GenericDofMap.h>
#include <dolfin/la/GenericVector.h>
#include <dolfin/mesh/Cell.h>
#include <dolfin/mesh/Edge.h>
#include <dolfin/mesh/Vertex.h>
#include <dolfin/mesh/DistributedMeshTools.h>
#include <dolfin/mesh/MeshEntityIterator.h>
#include <dolfin/mesh/Mesh.h>
<<<<<<< HEAD
#include <dolfin/mesh/MeshEditor.h>
=======
>>>>>>> fb3872ca
#include <dolfin/mesh/MeshValueCollection.h>
#include <dolfin/mesh/Vertex.h>
#include "HDF5File.h"
#include "HDF5Utility.h"
#include "XDMFFile.h"
#include "XDMFxml.h"

using namespace dolfin;

//----------------------------------------------------------------------------
XDMFFile::XDMFFile(MPI_Comm comm, const std::string filename, const XDMFFile::Encoding encoding)
<<<<<<< HEAD
  : _mpi_comm(comm), _filename(filename), counter(0), _encoding(encoding)
=======
  : _mpi_comm(comm), current_mesh_name(""),
    _filename(filename), counter(0), _encoding(encoding)
>>>>>>> fb3872ca
{
  // Make name for HDF5 file (used to store data)
  boost::filesystem::path p(filename);
  p.replace_extension(".h5");
  hdf5_filename = p.string();

  // File mode will be set when reading or writing
  hdf5_filemode = "";

  // Rewrite the mesh at every time step in a time series. Should be
  // turned off if the mesh remains constant.
  parameters.add("rewrite_function_mesh", true);

  // Flush datasets to disk at each timestep. Allows inspection of the
  // HDF5 file whilst running, at some performance cost.
  parameters.add("flush_output", false);

  // HDF5 file restart interval. Use 0 to collect all output in one
  // file.
  parameters.add("multi_file", 0);
<<<<<<< HEAD
=======

  // Whether to save multi-dataset files as time series, or flat
  parameters.add("time_series", true);

>>>>>>> fb3872ca
}
//----------------------------------------------------------------------------
XDMFFile::~XDMFFile()
{
  // Do nothing
}
//----------------------------------------------------------------------------
void XDMFFile::get_point_data_values(std::vector<double>& data_values,
                                     std::size_t width,
                                     const Function& u)
{
  const Mesh& mesh = *u.function_space()->mesh();
  const std::size_t value_size = u.value_size();
  const std::size_t value_rank = u.value_rank();

  if (mesh.geometry().degree() == 1)
  {
    u.compute_vertex_values(data_values, mesh);
    const std::size_t num_local_vertices = mesh.size(0);

    if (value_rank > 0)
    {
      std::vector<double> _data_values(width*num_local_vertices,
                                       0.0);
      for (std::size_t i = 0; i < num_local_vertices; i++)
      {
        for (std::size_t j = 0; j < value_size; j++)
        {
          std::size_t tensor_2d_offset = (j > 1 && value_size == 4) ? 1 : 0;
          _data_values[i*width + j + tensor_2d_offset]
            = data_values[i + j*num_local_vertices];
        }
      }
      data_values = _data_values;
    }
  }
  else if (mesh.geometry().degree() == 2)
  {
    const std::size_t num_local_points = mesh.size(0) + mesh.size(1);
    data_values.resize(width*num_local_points);
    std::vector<dolfin::la_index> data_dofs(data_values.size(), 0);

    dolfin_assert(u.function_space()->dofmap());
    const GenericDofMap& dofmap = *u.function_space()->dofmap();

    // Function can be P1 or P2
    if (dofmap.num_entity_dofs(1) == 0)
    {
      // P1

      for (CellIterator cell(mesh); !cell.end(); ++cell)
      {
        const ArrayView<const dolfin::la_index> dofs
          = dofmap.cell_dofs(cell->index());
        std::size_t c = 0;
        for (std::size_t i = 0; i != value_size; ++i)
        {
          for (VertexIterator v(*cell); !v.end(); ++v)
          {
            const std::size_t v0 = v->index()*width;
            data_dofs[v0 + i] = dofs[c];
            ++c;
          }
        }
      }
      // Get the values at the vertex points
      const GenericVector& uvec = *u.vector();
      uvec.get_local(data_values.data(), data_dofs.size(), data_dofs.data());

      // Get midpoint values for Edge points
      for (EdgeIterator e(mesh); !e.end(); ++e)
      {
        const std::size_t v0 = e->entities(0)[0];
        const std::size_t v1 = e->entities(0)[1];
        const std::size_t e0 = (e->index() + mesh.size(0))*width;
        for (std::size_t i = 0; i != value_size; ++i)
          data_values[e0 + i] = (data_values[v0 + i] + data_values[v1 + i])/2.0;
      }
    }
    else if (dofmap.num_entity_dofs(0) == dofmap.num_entity_dofs(1))
    {
      // P2
      // Go over all cells inserting values
      // FIXME: a lot of duplication here
      for (CellIterator cell(mesh); !cell.end(); ++cell)
      {
        const ArrayView<const dolfin::la_index> dofs
          = dofmap.cell_dofs(cell->index());
        std::size_t c = 0;
        for (std::size_t i = 0; i != value_size; ++i)
        {
          for (VertexIterator v(*cell); !v.end(); ++v)
          {
            const std::size_t v0 = v->index()*width;
            data_dofs[v0 + i] = dofs[c];
            ++c;
          }
          for (EdgeIterator e(*cell); !e.end(); ++e)
          {
            const std::size_t e0 = (e->index() + mesh.size(0))*width;
            data_dofs[e0 + i] = dofs[c];
            ++c;
          }
        }
      }
      const GenericVector& uvec = *u.vector();
      uvec.get_local(data_values.data(), data_dofs.size(), data_dofs.data());
    }
    else
    {
      dolfin_error("XDMFFile.cpp",
       "get point values for Function",
       "Function appears not to be defined on a P1 or P2 type FunctionSpace");
    }

    // Blank out empty values of 2D vector and tensor
    if (value_rank == 1 and value_size == 2)
      for (std::size_t i = 0; i < data_values.size(); i += 3)
        data_values[i + 2] = 0.0;
    else if (value_rank == 2 and value_size == 4)
      for (std::size_t i = 0; i < data_values.size(); i += 9)
      {
        data_values[i + 2] = 0.0;
        data_values[i + 5] = 0.0;
        data_values[i + 6] = 0.0;
        data_values[i + 7] = 0.0;
        data_values[i + 8] = 0.0;
      }
  }

}
//----------------------------------------------------------------------------
void XDMFFile::operator<< (const Function& u)
{
  std::pair<const Function*, double> ut(&u, (double) counter);
  *this << ut;
}
//----------------------------------------------------------------------------
void XDMFFile::operator<< (const std::pair<const Function*, double> ut)
{
  const int mf_interval = parameters["multi_file"];

  // Conditions for starting a new HDF5 file
  if ( (mf_interval != 0 and counter%mf_interval == 0) or hdf5_filemode != "w" )
  {
    // Make name for HDF5 file (used to store data)
    boost::filesystem::path p(_filename);
    p.replace_extension(".h5");
    hdf5_filename = p.string();

    if (mf_interval != 0)
    {
      std::stringstream s;
      s << std::setw(6) << std::setfill('0') << counter;
      hdf5_filename += "_" + s.str();
    }

    // Create new HDF5 file (truncate),
    // closing any open file from a previous timestep
    hdf5_file.reset(new HDF5File(_mpi_comm, hdf5_filename, "w"));
    hdf5_filemode = "w";
  }

  dolfin_assert(hdf5_file);

  // Access Function, Mesh, dofmap  and time step
  dolfin_assert(ut.first);
  const Function& u = *(ut.first);

  dolfin_assert(u.function_space()->mesh());
  const Mesh& mesh = *u.function_space()->mesh();
  const std::size_t degree = mesh.geometry().degree();

  dolfin_assert(u.function_space()->dofmap());
  const GenericDofMap& dofmap = *u.function_space()->dofmap();

  const double time_step = ut.second;

  // Geometric and topological dimension
  const std::size_t gdim = mesh.geometry().dim();
  const std::size_t tdim = mesh.topology().dim();

  // Get some Function and cell information
  const std::size_t value_rank = u.value_rank();
  const std::size_t value_size = u.value_size();

  // For 2D vectors and tensors, pad out values with zeros to make 3D
  // (XDMF does not support 2D data)
  std::size_t padded_value_size = value_size;
  if (value_rank > 0)
  {
    if (value_size == 2)
      padded_value_size = 3;
    if (value_size == 4)
      padded_value_size = 9;
  }

  // Test for cell-centred data
  std::size_t cell_based_dim = 1;
  for (std::size_t i = 0; i < value_rank; i++)
    cell_based_dim *= tdim;
  const bool vertex_data = !(dofmap.max_element_dofs() == cell_based_dim);

  // Get Function data at vertices/cell centres
  std::vector<double> data_values;

  if (vertex_data)
  {
    get_point_data_values(data_values, padded_value_size, u);
  }
  else
  {
    dolfin_assert(u.function_space()->dofmap());
    dolfin_assert(u.vector());

    // Allocate memory for function values at cell centres
    const std::size_t num_local_cells = mesh.topology().ghost_offset(tdim);
    const std::size_t size = num_local_cells*value_size;

    // Build lists of dofs and create map
    std::vector<dolfin::la_index> dof_set;
    std::vector<std::size_t> offset(size + 1);
    std::vector<std::size_t>::iterator cell_offset = offset.begin();
    for (CellIterator cell(mesh); !cell.end(); ++cell)
    {
      // Tabulate dofs
      const ArrayView<const dolfin::la_index> dofs
        = dofmap.cell_dofs(cell->index());
      for (std::size_t i = 0; i < dofmap.num_element_dofs(cell->index()); ++i)
        dof_set.push_back(dofs[i]);

      // Add local dimension to cell offset and increment
      *(cell_offset + 1)
        = *(cell_offset) + dofmap.num_element_dofs(cell->index());
      ++cell_offset;
    }

    // Get  values
    data_values.resize(dof_set.size());
    dolfin_assert(u.vector());
    u.vector()->get_local(data_values.data(), dof_set.size(), dof_set.data());

    cell_offset = offset.begin();
    std::vector<double> _data_values(padded_value_size*num_local_cells, 0.0);
    std::size_t count = 0;
    if (value_rank == 1 && value_size == 2)
    {
      for (CellIterator cell(mesh); !cell.end(); ++cell)
      {
        _data_values[count++] = data_values[*cell_offset];
        _data_values[count++] = data_values[*cell_offset + 1];
        ++count;
        ++cell_offset;
      }
    }
    else if (value_rank == 2 && value_size == 4)
    {
      // Pad with 0.0 to 2D tensors to make them 3D
      for (CellIterator cell(mesh); !cell.end(); ++cell)
      {
        for (std::size_t i = 0; i < 2; i++)
        {
          _data_values[count++] = data_values[*cell_offset + 2*i];
          _data_values[count++] = data_values[*cell_offset + 2*i + 1];
          ++count;
        }
        count += 3;
        ++cell_offset;
      }
    }
    else
    {
      // Write all components
      for (CellIterator cell(mesh); !cell.end(); ++cell)
      {
        for (std::size_t i = 0; i < value_size; i++)
          _data_values[count++] = data_values[*cell_offset + i];
        ++cell_offset;
      }
    }
    data_values = _data_values;
  }

  // FIXME: Below is messy. Should query HDF5 file writer for existing
  //        mesh name
  // Write mesh to HDF5 file
  if (parameters["rewrite_function_mesh"] || counter == 0)
  {
    const std::string h5_mesh_name = "/Mesh/" + std::to_string(counter);
    boost::filesystem::path p(hdf5_filename);
    current_mesh_name = p.filename().string() + ":" + h5_mesh_name;
    hdf5_file->write(mesh, h5_mesh_name);
  }

  const bool mpi_io = MPI::size(mesh.mpi_comm()) > 1 ? true : false;
  std::vector<std::size_t> global_size(2);
  global_size[1] = padded_value_size;

  std::size_t num_global_points = mesh.size_global(0);
  const std::size_t num_global_cells = mesh.size_global(tdim);
  if (vertex_data)
  {
    if (degree == 2)
    {
      dolfin_assert(!mpi_io);
      num_global_points = mesh.size(0) + mesh.size(1);
      global_size[0] = num_global_points;
    }
    else
    {
      // Remove duplicates for vertex-based data in parallel
      DistributedMeshTools::reorder_values_by_global_indices(mesh, data_values,
                                                             padded_value_size);
      global_size[0] = num_global_points;
    }
  }
  else
    global_size[0] = num_global_cells;

  // Save data values to HDF5 file.  Vertex/cell values are saved in
  // the hdf5 group /VisualisationVector as distinct from /Vector
  // which is used for solution vectors.
  const std::string dataset_name = "/VisualisationVector/"
    + std::to_string(counter);

  hdf5_file->write_data(dataset_name, data_values, global_size, mpi_io);

  // Flush file. Improves chances of recovering data if
  // interrupted. Also makes file somewhat readable between writes.
  if (parameters["flush_output"])
    hdf5_file->flush();

  // Write the XML meta description (see http://www.xdmf.org) on
  // process zero

  if (MPI::rank(mesh.mpi_comm()) == 0)
  {
    XDMFxml xml(_filename);
    xml.init_timeseries(u.name(), time_step, counter);
    xml.mesh_topology(mesh.type().cell_type(), degree,
                      num_global_cells, current_mesh_name, xdmf_format_str());
    xml.mesh_geometry(num_global_points, gdim, current_mesh_name, xdmf_format_str());

    boost::filesystem::path p(hdf5_filename);
    xml.data_attribute(u.name(), value_rank, vertex_data,
                       num_global_points, num_global_cells,
                       padded_value_size,
                       p.filename().string() + ":" + dataset_name);
    xml.write();
  }

  // Increment counter
  ++counter;
}
//----------------------------------------------------------------------------
void XDMFFile::operator>> (Mesh& mesh)
{
  read(mesh, false);
}
//-----------------------------------------------------------------------------
void XDMFFile::read(Mesh& mesh, bool use_partition_from_file)
{
  // FIXME: encoding should be read from file

  std::cout << "Filename = (" << _filename << ")" << std::endl;
  XDMFxml xml(_filename);
  xml.read();

  const std::vector<std::string> topo_name = xml.topology_name();
  const std::vector<std::string> geom_name = xml.geometry_name();
<<<<<<< HEAD
  if (geom_name[0] != topo_name[0])
=======
  boost::filesystem::path topo_path(topo_name[0]);
  boost::filesystem::path hdf5_path(hdf5_filename);
  if (topo_path.filename() != hdf5_path.filename()
      or geom_name[0] != topo_name[0])
>>>>>>> fb3872ca
  {
    dolfin_error("XDMFFile.cpp",
                 "read XDMF mesh",
                 "Topology and geometry file names do not match");
  }

<<<<<<< HEAD
  if (topo_name[3] == "HDF5")
  {
#ifdef HAS_HDF5
    // Close any associated HDF5 which may be open
    hdf5_file.reset();
    HDF5File mesh_file(_mpi_comm, topo_name[0], "r");
    // Try to read the mesh from the associated HDF5 file
    mesh_file.read(mesh, topo_name[1], geom_name[1], topo_name[2],
                   use_partition_from_file);
#else
    dolfin_error("XDMFile.cpp", "open Mesh file", "Need HDF5 support");
#endif
  }
  else if (topo_name[3] == "XML")
  {
    if (MPI::rank(mesh.mpi_comm()) == 0)
    {
      const std::string geometry_data = xml.get_geometry();
      const std::string topology_data = xml.get_topology();
      const std::string cell_type = xml.get_cell_type();

      // Create mesh for editing
      MeshEditor editor;
      editor.open(mesh, cell_type, xml.get_tdim(), xml.get_gdim());

    }
  }
=======
  // Try to read the mesh from the associated HDF5 file
  hdf5_file->read(mesh, topo_name[1], geom_name[1], topo_name[2],
                  use_partition_from_file);
>>>>>>> fb3872ca
}
//----------------------------------------------------------------------------
void XDMFFile::operator<< (const Mesh& mesh)
{
  write(mesh);
}
//----------------------------------------------------------------------------
<<<<<<< HEAD
void XDMFFile::write(const Mesh& mesh)
{
  // FIXME: make this a private method called by all write methods
  if (_encoding == XDMFFile::Encoding::HDF5 and !has_hdf5())
=======
void XDMFFile::write_ascii(const Mesh& mesh)
{
  // Output data name
  const std::string name = mesh.name();

  // Topological and geometric dimensions
  const std::size_t gdim = mesh.geometry().dim();
  const std::size_t cell_dim = mesh.topology().dim();

  // Make sure entities are numbered
  DistributedMeshTools::number_entities(mesh, cell_dim);

  // Get number of global cells and points
  const std::size_t num_global_cells = mesh.size_global(cell_dim);
  std::size_t num_total_points = 0;
  for (std::size_t i = 0; i <= mesh.topology().dim(); ++i)
    num_total_points +=
            mesh.geometry().num_entity_coordinates(i)*mesh.size_global(i);

  // Write mesh to HDF5 file
  // The XML below will obliterate any existing XDMF file

  const std::string group_name = "/Mesh/" + name;

  // Write the XML meta description on process zero
  if (MPI::rank(mesh.mpi_comm()) == 0)
  {
    XDMFxml xml(_filename);
    xml.init_mesh(name);

    std::ostringstream oss_top;
    const std::size_t num_cell_entities = mesh.type().num_entities(0);
    for (CellIterator c(mesh); !c.end(); ++c)
    {
      const unsigned int* vertices = c->entities(0);
      oss_top << std::endl;
      for (size_t i=0; i<num_cell_entities; ++i)
      {
        oss_top << vertices[i] << " ";
      }
    }
    oss_top << std::endl;

    // Describe topological connectivity
    xml.mesh_topology(mesh.type().cell_type(), mesh.geometry().degree(),
                      num_global_cells, oss_top.str());


    std::ostringstream oss_geo;
    for (VertexIterator v(mesh); !v.end(); ++v)
    {
      oss_geo << std::endl;
      const double* p = v->x();
      for (size_t i=0; i<gdim; ++i)
      {
        oss_geo << boost::str(boost::format("%.15e") % p[i]).c_str() << " ";
      }
    }
    oss_geo << std::endl;

    // Describe geometric coordinates
    xml.mesh_geometry(num_total_points, gdim, oss_geo.str());

    xml.write();
  }
}
//----------------------------------------------------------------------------
void XDMFFile::write(const Mesh& mesh)
{
  if (_encoding == XDMFFile::Encoding::ASCII)
  {
    write_ascii(mesh);
    return;
  }

  // Write Mesh to HDF5 file

  if (hdf5_filemode != "w")
>>>>>>> fb3872ca
  {
    dolfin_error("XDMFFile.cpp",
                 "write XDMF file",
                 "DOLFIN has not been compiled with HDF5 support");
  }
  if (_encoding == XDMFFile::Encoding::ASCII and MPI::size(_mpi_comm) != 1)
  {
    dolfin_error("XDMFFile.cpp",
                 "write XDMF file",
                 "ASCII format is not supported in parallel, use HDF5");
  }

  // Output data name
  const std::string name = mesh.name();

  // Topological and geometric dimensions
  const std::size_t gdim = mesh.geometry().dim();
  const std::size_t cell_dim = mesh.topology().dim();

  // Make sure entities are numbered
  DistributedMeshTools::number_entities(mesh, cell_dim);

  // Get number of global cells and points
  const std::size_t num_global_cells = mesh.size_global(cell_dim);
  std::size_t num_total_points = 0;
  for (std::size_t i = 0; i <= mesh.topology().dim(); ++i)
    num_total_points +=
        mesh.geometry().num_entity_coordinates(i)*mesh.size_global(i);

<<<<<<< HEAD
  const std::string group_name = "/Mesh/" + name;

  // Write hdf5 file on all processes
  if (_encoding == XDMFFile::Encoding::HDF5) {
    // Write mesh to HDF5 file
    // The XML below will obliterate any existing XDMF file
    if (hdf5_filemode != "w")
    {
      // Create HDF5 file (truncate)
      hdf5_file.reset(new HDF5File(mesh.mpi_comm(), hdf5_filename, "w"));
      hdf5_filemode = "w";
    }

    hdf5_file->write(mesh, cell_dim, group_name);
  }
=======
  const std::string mesh_name = "/Mesh/" + name;
  hdf5_file->write(mesh, cell_dim, mesh_name);
  boost::filesystem::path p(hdf5_filename);
  current_mesh_name = p.filename().string() + ":" + mesh_name;
>>>>>>> fb3872ca

  // Write the XML meta description on process zero
  if (MPI::rank(mesh.mpi_comm()) == 0)
  {
    XDMFxml xml(_filename);
    xml.init_mesh(name);

<<<<<<< HEAD
    // Write the topology
    std::string topology_xml_value;

    if (_encoding == XDMFFile::Encoding::ASCII)
    {
      const std::size_t num_cell_entities = mesh.type().num_entities(0);
      for (CellIterator c(mesh); !c.end(); ++c)
      {
        const unsigned int* vertices = c->entities(0);
        topology_xml_value += "\n";
        for (size_t i = 0; i < num_cell_entities; ++i)
          topology_xml_value += boost::str(boost::format("%d") % vertices[i]) + " ";
      }
      topology_xml_value += "\n";
    }
    else if (_encoding == XDMFFile::Encoding::HDF5)
    {
      const boost::filesystem::path p(hdf5_filename);
      topology_xml_value = p.filename().string() + ":" + group_name + "/topology";
    }

    // Describe topological connectivity
    xml.mesh_topology(mesh.type().cell_type(), mesh.geometry().degree(),
                      num_global_cells, topology_xml_value, xdmf_format_str());

    // Write the geometry
    std::string geometry_xml_value;

    if (_encoding == XDMFFile::Encoding::ASCII)
    {
      for (VertexIterator v(mesh); !v.end(); ++v)
      {
        geometry_xml_value += "\n";
        const double* p = v->x();
        for (size_t i = 0; i < gdim; ++i)
          geometry_xml_value += boost::str(boost::format("%.15e") % p[i]) + " ";
      }
      geometry_xml_value += "\n";
    }
    else if (_encoding == XDMFFile::Encoding::HDF5)
    {
      const boost::filesystem::path p(hdf5_filename);
      geometry_xml_value = p.filename().string() + ":" + group_name + "/coordinates";
    }

    // Describe geometric coordinates
    xml.mesh_geometry(num_total_points, gdim, geometry_xml_value, xdmf_format_str());
=======
    // Describe topological connectivity
    xml.mesh_topology(mesh.type().cell_type(), mesh.geometry().degree(),
                      num_global_cells, current_mesh_name);

    // Describe geometric coordinates
    xml.mesh_geometry(num_total_points, gdim, current_mesh_name);
>>>>>>> fb3872ca

    xml.write();
  }
}
//----------------------------------------------------------------------------
void XDMFFile::operator<< (const MeshFunction<bool>& meshfunction)
{
  write_mesh_function(meshfunction);
}
//----------------------------------------------------------------------------
void XDMFFile::operator<< (const MeshFunction<int>& meshfunction)
{
  write_mesh_function(meshfunction);
}
//----------------------------------------------------------------------------
void XDMFFile::operator<< (const MeshFunction<std::size_t>& meshfunction)
{
  write_mesh_function(meshfunction);
}
//----------------------------------------------------------------------------
void XDMFFile::operator<< (const MeshFunction<double>& meshfunction)
{
  write_mesh_function(meshfunction);
}
//----------------------------------------------------------------------------
void XDMFFile::write(const std::vector<Point>& points)
{
  // Initialise HDF5 file
  if (hdf5_filemode != "w")
  {
    // Create HDF5 file (truncate)
    hdf5_file.reset(new HDF5File(_mpi_comm, hdf5_filename, "w"));
    hdf5_filemode = "w";
  }

  // Get number of points (global)
  const std::size_t num_global_points = MPI::sum(_mpi_comm, points.size());

  // Write HDF5 file
  const std::string group_name = "/Points";
  hdf5_file->write(points, group_name);

  // The XML created below will obliterate any existing XDMF file
  write_point_xml(group_name, num_global_points, 0);
}
//----------------------------------------------------------------------------
void XDMFFile::write(const std::vector<Point>& points,
                     const std::vector<double>& values)
{
  // Write clouds of points to XDMF/HDF5 with values

  dolfin_assert(points.size() == values.size());

  // Initialise HDF5 file
  if (hdf5_filemode != "w")
  {
    // Create HDF5 file (truncate)
    hdf5_file.reset(new HDF5File(_mpi_comm, hdf5_filename, "w"));
    hdf5_filemode = "w";
  }

  // Get number of points (global)
  const std::size_t num_global_points = MPI::sum(_mpi_comm, points.size());

  // Write HDF5 file
  const std::string group_name = "/Points";
  hdf5_file->write(points, group_name);

  const std::string values_name = group_name + "/values";
  hdf5_file->write(values, values_name);

  // The XML created will obliterate any existing XDMF file
  write_point_xml(group_name, num_global_points, 1);
}
//----------------------------------------------------------------------------
void XDMFFile::write_point_xml(const std::string group_name,
                               const std::size_t num_global_points,
                               const unsigned int value_size)
{
  // Write the XML meta description on process zero
  if (MPI::rank(_mpi_comm) == 0)
  {
    XDMFxml xml(_filename);
    xml.init_mesh("Point cloud");

    // Point topology, no connectivity data
    xml.mesh_topology(CellType::Type::point, 0, num_global_points, "", xdmf_format_str());

    // Describe geometric coordinates
    // FIXME: assumes 3D
    boost::filesystem::path p(hdf5_filename);
    xml.mesh_geometry(num_global_points, 3,
                      p.filename().string() + ":/Points", xdmf_format_str());

    if(value_size != 0)
    {
      dolfin_assert(value_size == 1 || value_size == 3);
      xml.data_attribute("point_values", 0, true,
                         num_global_points, num_global_points, value_size,
                         p.filename().string() + ":" + group_name + "/values");
    }

    xml.write();
  }
}
//----------------------------------------------------------------------------
void XDMFFile::write(const MeshValueCollection<std::size_t>& mvc)
{
  // Provide some very basic functionality for saving MeshValueCollections
  // mainly for saving values on a boundary mesh

  dolfin_assert(mvc.mesh());
  std::shared_ptr<const Mesh> mesh = mvc.mesh();

  if (hdf5_filemode != "w")
  {
    // Append to existing HDF5 File
    hdf5_file.reset(new HDF5File(mesh->mpi_comm(), hdf5_filename, "a"));
    hdf5_filemode = "w";
  }

  if (mvc.size() == 0)
  {
    dolfin_error("XDMFFile.cpp",
                 "save empty MeshValueCollection",
                 "No values in MeshValueCollection");
  }

<<<<<<< HEAD
  const std::size_t cell_dim = mvc.dim();
  CellType::Type cell_type = mesh->type().entity_type(cell_dim);

  // Use HDF5 function to output MeshFunction
  const std::string dataset_name = "/MVC/" + mvc.name();
  hdf5_file->write(mvc, dataset_name);

  if (MPI::rank(mesh->mpi_comm()) == 0)
  {
    XDMFxml xml(_filename);
    xml.init_mesh(mvc.name());
=======
  if (current_mesh_name == "")
  {
    dolfin_error("XDMFFile.cpp",
                 "save MeshValueCollection",
                 "A Mesh must be saved first");
  }

  const std::size_t cell_dim = mvc.dim();
  CellType::Type cell_type = mesh->type().entity_type(cell_dim);

  // Use HDF5 function to output MeshValueCollection
  const std::string dataset_name = "/MVC/" + mvc.name();
  hdf5_file->write(mvc, dataset_name);

  bool time_series = parameters["time_series"];

  if (MPI::rank(mesh->mpi_comm()) == 0)
  {
    XDMFxml xml(_filename);
    if (time_series)
      xml.init_timeseries(mvc.name(), (double)counter, counter);
    else
      xml.init_mesh(mvc.name());
>>>>>>> fb3872ca

    boost::filesystem::path p(hdf5_filename);
    const std::string dataset_ref
      = p.filename().string() + ":" + dataset_name;

<<<<<<< HEAD
    xml.mesh_topology(cell_type, 1, mvc.size(), dataset_ref, xdmf_format_str());
    xml.mesh_geometry(mesh->size_global(0), mesh->geometry().dim(),
                      current_mesh_name, xdmf_format_str());
=======
    xml.mesh_topology(cell_type, 1, mvc.size(), dataset_ref);
    xml.mesh_geometry(mesh->size_global(0), mesh->geometry().dim(),
                      current_mesh_name);
>>>>>>> fb3872ca
    xml.data_attribute(mvc.name(), 0, false, mesh->size_global(0),
                       mvc.size(), 1, dataset_ref + "/values");
    xml.write();
  }

<<<<<<< HEAD
  counter++;
=======
  ++counter;
>>>>>>> fb3872ca
}
//-----------------------------------------------------------------------------
template<typename T>
void XDMFFile::write_mesh_function(const MeshFunction<T>& meshfunction)
{
  // Get mesh
  dolfin_assert(meshfunction.mesh());
  const Mesh& mesh = *meshfunction.mesh();

  if (hdf5_filemode != "w")
  {
    // Create HDF5 file (truncate)
    hdf5_file.reset(new HDF5File(mesh.mpi_comm(), hdf5_filename, "w"));
    hdf5_filemode = "w";
  }

  if (meshfunction.size() == 0)
  {
    dolfin_error("XDMFFile.cpp",
                 "save empty MeshFunction",
                 "No values in MeshFunction");
  }

  const std::size_t cell_dim = meshfunction.dim();
  CellType::Type cell_type = mesh.type().entity_type(cell_dim);

  // Use HDF5 function to output MeshFunction
  const std::string h5_mesh_name = "/Mesh/" + std::to_string(counter);
  boost::filesystem::path p(hdf5_filename);
  current_mesh_name = p.filename().string() + ":" + h5_mesh_name;
  hdf5_file->write(meshfunction, h5_mesh_name);

  // Saved MeshFunction values are in the /Mesh group
  const std::string dataset_name = current_mesh_name + "/values";

  bool time_series = parameters["time_series"];

  if (MPI::rank(mesh.mpi_comm()) == 0)
  {
    XDMFxml xml(_filename);
    const std::string meshfunction_name = meshfunction.name();
    if (time_series)
      xml.init_timeseries(meshfunction_name, (double)counter, counter);
    else
      xml.init_mesh(meshfunction_name);

    xml.mesh_topology(cell_type, 1, mesh.size_global(cell_dim),
                      current_mesh_name, xdmf_format_str());
    xml.mesh_geometry(mesh.size_global(0), mesh.geometry().dim(),
                      current_mesh_name, xdmf_format_str());
    xml.data_attribute(meshfunction_name, 0, false, mesh.size_global(0),
                       mesh.size_global(cell_dim), 1, dataset_name);
    xml.write();
  }

  ++counter;
}
//----------------------------------------------------------------------------
void XDMFFile::operator>> (MeshFunction<bool>& meshfunction)
{
  const Mesh& mesh = *meshfunction.mesh();
  const std::size_t cell_dim = meshfunction.dim();

  MeshFunction<std::size_t> mf(mesh, cell_dim);
  read_mesh_function(mf);

  for (MeshEntityIterator cell(mesh, cell_dim); !cell.end(); ++cell)
    meshfunction[cell->index()] = (mf[cell->index()] == 1);
}
//----------------------------------------------------------------------------
void XDMFFile::operator>> (MeshFunction<int>& meshfunction)
{
  read_mesh_function(meshfunction);
}
//----------------------------------------------------------------------------
void XDMFFile::operator>> (MeshFunction<std::size_t>& meshfunction)
{
  read_mesh_function(meshfunction);
}
//----------------------------------------------------------------------------
void XDMFFile::operator>> (MeshFunction<double>& meshfunction)
{
  read_mesh_function(meshfunction);
}
//----------------------------------------------------------------------------
template<typename T>
void XDMFFile::read_mesh_function(MeshFunction<T>& meshfunction)
{
  if (hdf5_filemode != "r")
  {
    hdf5_file.reset(new HDF5File(_mpi_comm, hdf5_filename, "r"));
    hdf5_filemode = "r";
  }

  dolfin_assert(hdf5_file);

  XDMFxml xml(_filename);
  xml.read();
  const std::string data_name = xml.dataname();

  // Try to read the meshfunction from the associated HDF5 file
  hdf5_file->read(meshfunction, "/Mesh/" + data_name);
}
//----------------------------------------------------------------------------<|MERGE_RESOLUTION|>--- conflicted
+++ resolved
@@ -38,10 +38,7 @@
 #include <dolfin/mesh/DistributedMeshTools.h>
 #include <dolfin/mesh/MeshEntityIterator.h>
 #include <dolfin/mesh/Mesh.h>
-<<<<<<< HEAD
 #include <dolfin/mesh/MeshEditor.h>
-=======
->>>>>>> fb3872ca
 #include <dolfin/mesh/MeshValueCollection.h>
 #include <dolfin/mesh/Vertex.h>
 #include "HDF5File.h"
@@ -53,12 +50,8 @@
 
 //----------------------------------------------------------------------------
 XDMFFile::XDMFFile(MPI_Comm comm, const std::string filename, const XDMFFile::Encoding encoding)
-<<<<<<< HEAD
-  : _mpi_comm(comm), _filename(filename), counter(0), _encoding(encoding)
-=======
   : _mpi_comm(comm), current_mesh_name(""),
     _filename(filename), counter(0), _encoding(encoding)
->>>>>>> fb3872ca
 {
   // Make name for HDF5 file (used to store data)
   boost::filesystem::path p(filename);
@@ -79,13 +72,10 @@
   // HDF5 file restart interval. Use 0 to collect all output in one
   // file.
   parameters.add("multi_file", 0);
-<<<<<<< HEAD
-=======
 
   // Whether to save multi-dataset files as time series, or flat
   parameters.add("time_series", true);
 
->>>>>>> fb3872ca
 }
 //----------------------------------------------------------------------------
 XDMFFile::~XDMFFile()
@@ -456,21 +446,13 @@
 
   const std::vector<std::string> topo_name = xml.topology_name();
   const std::vector<std::string> geom_name = xml.geometry_name();
-<<<<<<< HEAD
   if (geom_name[0] != topo_name[0])
-=======
-  boost::filesystem::path topo_path(topo_name[0]);
-  boost::filesystem::path hdf5_path(hdf5_filename);
-  if (topo_path.filename() != hdf5_path.filename()
-      or geom_name[0] != topo_name[0])
->>>>>>> fb3872ca
   {
     dolfin_error("XDMFFile.cpp",
                  "read XDMF mesh",
                  "Topology and geometry file names do not match");
   }
 
-<<<<<<< HEAD
   if (topo_name[3] == "HDF5")
   {
 #ifdef HAS_HDF5
@@ -498,11 +480,6 @@
 
     }
   }
-=======
-  // Try to read the mesh from the associated HDF5 file
-  hdf5_file->read(mesh, topo_name[1], geom_name[1], topo_name[2],
-                  use_partition_from_file);
->>>>>>> fb3872ca
 }
 //----------------------------------------------------------------------------
 void XDMFFile::operator<< (const Mesh& mesh)
@@ -510,91 +487,10 @@
   write(mesh);
 }
 //----------------------------------------------------------------------------
-<<<<<<< HEAD
 void XDMFFile::write(const Mesh& mesh)
 {
   // FIXME: make this a private method called by all write methods
   if (_encoding == XDMFFile::Encoding::HDF5 and !has_hdf5())
-=======
-void XDMFFile::write_ascii(const Mesh& mesh)
-{
-  // Output data name
-  const std::string name = mesh.name();
-
-  // Topological and geometric dimensions
-  const std::size_t gdim = mesh.geometry().dim();
-  const std::size_t cell_dim = mesh.topology().dim();
-
-  // Make sure entities are numbered
-  DistributedMeshTools::number_entities(mesh, cell_dim);
-
-  // Get number of global cells and points
-  const std::size_t num_global_cells = mesh.size_global(cell_dim);
-  std::size_t num_total_points = 0;
-  for (std::size_t i = 0; i <= mesh.topology().dim(); ++i)
-    num_total_points +=
-            mesh.geometry().num_entity_coordinates(i)*mesh.size_global(i);
-
-  // Write mesh to HDF5 file
-  // The XML below will obliterate any existing XDMF file
-
-  const std::string group_name = "/Mesh/" + name;
-
-  // Write the XML meta description on process zero
-  if (MPI::rank(mesh.mpi_comm()) == 0)
-  {
-    XDMFxml xml(_filename);
-    xml.init_mesh(name);
-
-    std::ostringstream oss_top;
-    const std::size_t num_cell_entities = mesh.type().num_entities(0);
-    for (CellIterator c(mesh); !c.end(); ++c)
-    {
-      const unsigned int* vertices = c->entities(0);
-      oss_top << std::endl;
-      for (size_t i=0; i<num_cell_entities; ++i)
-      {
-        oss_top << vertices[i] << " ";
-      }
-    }
-    oss_top << std::endl;
-
-    // Describe topological connectivity
-    xml.mesh_topology(mesh.type().cell_type(), mesh.geometry().degree(),
-                      num_global_cells, oss_top.str());
-
-
-    std::ostringstream oss_geo;
-    for (VertexIterator v(mesh); !v.end(); ++v)
-    {
-      oss_geo << std::endl;
-      const double* p = v->x();
-      for (size_t i=0; i<gdim; ++i)
-      {
-        oss_geo << boost::str(boost::format("%.15e") % p[i]).c_str() << " ";
-      }
-    }
-    oss_geo << std::endl;
-
-    // Describe geometric coordinates
-    xml.mesh_geometry(num_total_points, gdim, oss_geo.str());
-
-    xml.write();
-  }
-}
-//----------------------------------------------------------------------------
-void XDMFFile::write(const Mesh& mesh)
-{
-  if (_encoding == XDMFFile::Encoding::ASCII)
-  {
-    write_ascii(mesh);
-    return;
-  }
-
-  // Write Mesh to HDF5 file
-
-  if (hdf5_filemode != "w")
->>>>>>> fb3872ca
   {
     dolfin_error("XDMFFile.cpp",
                  "write XDMF file",
@@ -624,7 +520,6 @@
     num_total_points +=
         mesh.geometry().num_entity_coordinates(i)*mesh.size_global(i);
 
-<<<<<<< HEAD
   const std::string group_name = "/Mesh/" + name;
 
   // Write hdf5 file on all processes
@@ -640,12 +535,6 @@
 
     hdf5_file->write(mesh, cell_dim, group_name);
   }
-=======
-  const std::string mesh_name = "/Mesh/" + name;
-  hdf5_file->write(mesh, cell_dim, mesh_name);
-  boost::filesystem::path p(hdf5_filename);
-  current_mesh_name = p.filename().string() + ":" + mesh_name;
->>>>>>> fb3872ca
 
   // Write the XML meta description on process zero
   if (MPI::rank(mesh.mpi_comm()) == 0)
@@ -653,7 +542,6 @@
     XDMFxml xml(_filename);
     xml.init_mesh(name);
 
-<<<<<<< HEAD
     // Write the topology
     std::string topology_xml_value;
 
@@ -701,14 +589,6 @@
 
     // Describe geometric coordinates
     xml.mesh_geometry(num_total_points, gdim, geometry_xml_value, xdmf_format_str());
-=======
-    // Describe topological connectivity
-    xml.mesh_topology(mesh.type().cell_type(), mesh.geometry().degree(),
-                      num_global_cells, current_mesh_name);
-
-    // Describe geometric coordinates
-    xml.mesh_geometry(num_total_points, gdim, current_mesh_name);
->>>>>>> fb3872ca
 
     xml.write();
   }
@@ -837,19 +717,6 @@
                  "No values in MeshValueCollection");
   }
 
-<<<<<<< HEAD
-  const std::size_t cell_dim = mvc.dim();
-  CellType::Type cell_type = mesh->type().entity_type(cell_dim);
-
-  // Use HDF5 function to output MeshFunction
-  const std::string dataset_name = "/MVC/" + mvc.name();
-  hdf5_file->write(mvc, dataset_name);
-
-  if (MPI::rank(mesh->mpi_comm()) == 0)
-  {
-    XDMFxml xml(_filename);
-    xml.init_mesh(mvc.name());
-=======
   if (current_mesh_name == "")
   {
     dolfin_error("XDMFFile.cpp",
@@ -873,31 +740,20 @@
       xml.init_timeseries(mvc.name(), (double)counter, counter);
     else
       xml.init_mesh(mvc.name());
->>>>>>> fb3872ca
 
     boost::filesystem::path p(hdf5_filename);
     const std::string dataset_ref
       = p.filename().string() + ":" + dataset_name;
 
-<<<<<<< HEAD
     xml.mesh_topology(cell_type, 1, mvc.size(), dataset_ref, xdmf_format_str());
     xml.mesh_geometry(mesh->size_global(0), mesh->geometry().dim(),
                       current_mesh_name, xdmf_format_str());
-=======
-    xml.mesh_topology(cell_type, 1, mvc.size(), dataset_ref);
-    xml.mesh_geometry(mesh->size_global(0), mesh->geometry().dim(),
-                      current_mesh_name);
->>>>>>> fb3872ca
     xml.data_attribute(mvc.name(), 0, false, mesh->size_global(0),
                        mvc.size(), 1, dataset_ref + "/values");
     xml.write();
   }
 
-<<<<<<< HEAD
-  counter++;
-=======
   ++counter;
->>>>>>> fb3872ca
 }
 //-----------------------------------------------------------------------------
 template<typename T>
