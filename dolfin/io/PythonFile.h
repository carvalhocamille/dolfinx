// Copyright (C) 2003-2005 Johan Hoffman and Anders Logg.
// Licensed under the GNU LGPL Version 2.1.
//
// First added:  2003-07-15
// Last changed: 2005

#ifndef __PYTHON_FILE_H
#define __PYTHON_FILE_H

#include <string>
#include <tr1/tuple>
#include <dolfin/common/types.h>
#include <dolfin/common/real.h>
#include "GenericFile.h"
<<<<<<< HEAD
#include <boost/ref.hpp>

namespace dolfin
{
  typedef boost::reference_wrapper<RealArray> RealArrayRef;

  class Sample;
=======

namespace dolfin
{
>>>>>>> e7ad0150

  class Sample;

  // Represents input/output of data in a format readable by Python
  // (Numeric). The data is written to several files (the variable
  // name is appended to the base file name) to enable incremental
  // output in an efficient way.

  class PythonFile : public GenericFile
  {
  public:

    PythonFile(const std::string filename);
    virtual ~PythonFile();

    // Input

    // Output

    void operator<< (const Sample& sample);
    void operator<< (const std::pair<real, RealArrayRef>);

    std::string filename_t, filename_u, filename_k, filename_r;

  };

}

#endif<|MERGE_RESOLUTION|>--- conflicted
+++ resolved
@@ -12,19 +12,11 @@
 #include <dolfin/common/types.h>
 #include <dolfin/common/real.h>
 #include "GenericFile.h"
-<<<<<<< HEAD
 #include <boost/ref.hpp>
 
 namespace dolfin
 {
   typedef boost::reference_wrapper<RealArray> RealArrayRef;
-
-  class Sample;
-=======
-
-namespace dolfin
-{
->>>>>>> e7ad0150
 
   class Sample;
 
