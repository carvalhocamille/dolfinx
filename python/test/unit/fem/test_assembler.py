--- conflicted
+++ resolved
@@ -509,15 +509,8 @@
     expr = x[0] ** 2
 
     f = dolfin.project(expr, V)
-<<<<<<< HEAD
-    integral = dolfin.fem.assemble(f * ufl.dx)
-
-    integral_analytic = 1.0 / 3
-    assert numpy.isclose(integral_analytic, integral, rtol=1.e-6, atol=1.e-12)
-=======
     integral = dolfin.fem.assemble_scalar(f * ufl.dx)
     integral = dolfin.MPI.sum(mesh.mpi_comm(), integral)
 
     integral_analytic = 1.0 / 3
-    assert integral == pytest.approx(integral_analytic, rel=1.e-6, abs=1.e-12)
->>>>>>> ee48ac15
+    assert integral == pytest.approx(integral_analytic, rel=1.e-6, abs=1.e-12)