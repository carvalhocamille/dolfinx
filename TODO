This file lists TODO items for DOLFIN. As usual, the priority depends
on the current interests of the various DOLFIN developers.

To edit this file, it is convenient to install org-mode in Emacs.
It is available as part of Emacs 22 and can be invoked by M-x org-mode.
This gives convenient expand/collapse of bullets by pressing TAB.
-----------------------------------------------------------------------

* Build system
** Demos are not built when using 'scons install . . . enableDemos=yes'
** Python interface sometimes not regenerated when changing header files
* Linear Algebra
** Current items (discussion 2008-04-09)
*** Make solve() work with GenericFoo
*** GenericOperator --> Kent
*** Vector(x), xx = x,array() --> Ola
*** Remove copy(), create() --> Anders
*** Add copy constructors --> Martin
*** Assignment operators --> Martin
*** getitem/setitem --> Ola
*** operator[] etc --> Kent
*** cleanup of all interfaces --> Anders
** Old items
*** Finalize GenericFoo interfaces and merge linear algebra with PyCC
   - Assigned to: Martin, Garth, Anders
** Parallelize necessary parts of Mesh
   - Store both global and local indices for cell/vertex, add mesh
     functions for this
   - IO: read/write mesh in parallel (each processor reads/writes only
     its own part), should be doable with small extension of
     MeshEditor and XMLMesh
   - Adapt BoundaryComputation for parallel mesh, use knowledge about
     which vertices are shared to decide if a facet is a global or
     local boundary
   - Use parallel mesh information in DofMap to simplify
     implementation - should only need map from local to global cell/vertex
   - Use parallel mesh information in ParMETIS partitioning implementation
* Manual
** Write incomplete sections
** Write appendix on coding style
** Document Python interface

* Function
** Assignment from other than discrete functions (use evaluate_dof)
** Input/output for time-series
** Adding a FunctionSpace class, collecting a Mesh, dof_map and finite_element.

* ODE solvers
** Solve dual and compute error estimate
** Automatic computation of stability factors as function of time T
* PDE solvers
** Improve NonlinearPDE
** Create TimeDependentPDE
   - Use ODE solvers
** Linear PDE should not own a Vector
* Parameters
** Load default parameters from file
** Add function to display all parameters
* Demos
** Add Python versions of all demos
*** List of missing Python demos
  fem/assembly
  nls/cahn-hilliard
  ode/complex
  ode/courtemanche
  ode/harmonic
  ode/method-weights
  ode/stiff
  ode/tentusscher

** Add CPP versions of all demos
*** List of missing CPP demos
  function/projection-interpolation
  la/trilinos
  mesh/built-in
  pde/adaptive-poisson
  pde/dielectric

*** List of broken CPP demos
  fem/assembly
  mesh/partitioning
  ode/aliev-panfilov
    - output 'Not solving the dual problem as requested.'
  ode/complex
    - output 'Not solving the dual problem as requested.'
  ode/courtemanche
    - multiple warnings
    - output 'Not solving the dual problem as requested.'
  ode/stiff
    - multiple warnings
    - output 'Not solving the dual problem as requested.'
  ode/tentusscher
    - multiple warnings
    - output 'Not solving the dual problem as requested.'

* PyDOLFIN
** Fix memory leak warning for Array of Function*
** Needing to convert numpy.bool to bool in inside
* General
** Replace stdio with iostream and fstream
** Fix setprecision() for cout
** Update function names: fooBar --> foo_bar
** Use const in output functions in File
** Remove as much const_cast as possible

** Current status of Python demos:

EE: Not working
--: Missing (see * Demos)
??: Strange

   demo/pde/optimization/python/demo.py
EE demo/pde/nonlinear-poisson/python/demo.py
<<<<<<< HEAD
OK demo/pde/periodic/python/demo.py
=======
EE demo/pde/periodic/python/demo.py                     seg fault, same as function/eval
>>>>>>> 5bdb4a26
OK demo/pde/poisson/python/demo.py
OK demo/pde/dielectric/python/demo.py
EE demo/pde/mixed-poisson/python/demo.py                results are wrong
OK demo/pde/bcs/python/demo.py
OK demo/pde/elasticity/python/demo.py
OK demo/pde/convection-diffusion/python/demo.py
OK demo/pde/stokes/taylor-hood/python/demo.py
OK demo/pde/stokes/stabilized/python/demo.py
EE demo/pde/poisson1D/python/demo.py                    viper problem with 1D
   demo/pde/waveguide/python/demo.py
OK demo/pde/sym-dirichlet-bc/python/demo.py
EE demo/pde/lift-drag/python/demo.py
OK demo/pde/dg/poisson/python/demo.py
EE demo/pde/dg/advection_diffusion/python/demo.py
EE demo/pde/adaptive-poisson/python/demo.py             segmentation fault
OK demo/pde/functional/python/demo.py
   demo/la/trilinos/python/demo.py
   demo/la/eigensolver/python/demo.py
OK demo/la/block-matrix/python/demo.py
EE demo/nls/nonlinearpoisson/python/demo.py
OK demo/quadrature/python/demo.py
OK demo/mesh/subdomains/python/demo.py
OK demo/mesh/meshfunction/python/demo.py
EE demo/mesh/partitioning/python/demo.py
OK demo/mesh/built-in/python/demo.py
OK demo/mesh/ale/python/demo.py
OK demo/mesh/refinement/python/demo.py
EE demo/mesh/intersection/python/demo.py                  viper problem
OK demo/function/eval/python/demo.py
OK demo/function/projection-interpolation/python/demo.py
EE demo/ode/aliev-panfilov/python/demo.py
EE demo/ode/lorenz/python/demo.py
OK demo/fem/simple/python/demo.py
OK demo/plot/python/demo.py

- Change "Lagrange" everywhere to "CG" (more appropriate now when we have FunctionSpace)
- Use simple strings instead of eval as much as possible in Python demos<|MERGE_RESOLUTION|>--- conflicted
+++ resolved
@@ -111,11 +111,7 @@
 
    demo/pde/optimization/python/demo.py
 EE demo/pde/nonlinear-poisson/python/demo.py
-<<<<<<< HEAD
-OK demo/pde/periodic/python/demo.py
-=======
 EE demo/pde/periodic/python/demo.py                     seg fault, same as function/eval
->>>>>>> 5bdb4a26
 OK demo/pde/poisson/python/demo.py
 OK demo/pde/dielectric/python/demo.py
 EE demo/pde/mixed-poisson/python/demo.py                results are wrong
